"""Cashu Mint API client wrapper."""

from __future__ import annotations

from typing import TypedDict, cast, Any, Literal

import httpx

from .crypto import BlindedMessage, BlindSignature as BlindedSignature, Proof


# ──────────────────────────────────────────────────────────────────────────────
<<<<<<< HEAD
# Additional Type definitions for mint-specific extensions
=======
# Type definitions based on NUT-01 and OpenAPI spec
>>>>>>> 0a1a22c6
# ──────────────────────────────────────────────────────────────────────────────

# NUT-01 compliant currency units
CurrencyUnit = Literal[
    "btc", "sat", "msat",           # Bitcoin units
    "usd", "eur", "gbp", "jpy",     # Major fiat (ISO 4217)
    "auth",                         # Authentication unit
    # Add more ISO 4217 codes and stablecoin units as needed
    "usdt", "usdc", "dai",          # Common stablecoins
]


class ProofOptional(TypedDict, total=False):
    """Optional fields for Proof (NUT-00 specification)."""

    Y: str  # Optional for P2PK (hex string)
    witness: str  # Optional witness data
    dleq: dict[str, Any]  # Optional DLEQ proof (NUT-12)


# Full Proof type combining required and optional fields
class ProofComplete(Proof, ProofOptional):
    """Complete Proof type with both required and optional fields."""

    pass


class MintInfo(TypedDict, total=False):
    """Mint information response."""

    name: str
    pubkey: str
    version: str
    description: str
    description_long: str
    contact: list[dict[str, str]]
    icon_url: str
    motd: str
    nuts: dict[str, dict[str, Any]]


# NUT-01 compliant keyset definitions
class Keyset(TypedDict):
    """Individual keyset per NUT-01 specification."""
    
    id: str  # keyset identifier
    unit: CurrencyUnit  # currency unit
    keys: dict[str, str]  # amount -> compressed secp256k1 pubkey mapping


class KeysResponse(TypedDict):
    """NUT-01 compliant mint keys response from GET /v1/keys."""
    
    keysets: list[Keyset]


class KeysetInfo(TypedDict):
    """Extended keyset information for /v1/keysets endpoint."""
    
    id: str
    unit: CurrencyUnit
    active: bool
    input_fee_ppk: int  # input fee in parts per thousand


class KeysetsResponse(TypedDict):
    """Active keysets response from GET /v1/keysets."""

    keysets: list[KeysetInfo]


class PostMintQuoteRequest(TypedDict, total=False):
    """Request body for mint quote."""

    unit: CurrencyUnit
    amount: int
    description: str
    pubkey: str  # for P2PK


class PostMintQuoteResponse(TypedDict):
    """Mint quote response."""

    # Required fields
    quote: str  # quote id
    request: str  # bolt11 invoice
    amount: int
    unit: CurrencyUnit
    state: str  # "UNPAID", "PAID", "ISSUED"

    # Optional fields - use TypedDict with total=False for these if needed
    expiry: int
    pubkey: str
    paid: bool


class PostMintRequest(TypedDict, total=False):
    """Request body for minting tokens."""

    quote: str
    outputs: list[BlindedMessage]
    signature: str  # optional for P2PK


class PostMintResponse(TypedDict):
    """Mint response with signatures."""

    signatures: list[BlindedSignature]


class PostMeltQuoteRequest(TypedDict, total=False):
    """Request body for melt quote."""

    unit: CurrencyUnit
    request: str  # bolt11 invoice
    options: dict[str, Any]


class PostMeltQuoteResponse(TypedDict):
    """Melt quote response."""

    # Required fields
    quote: str
    amount: int
<<<<<<< HEAD
    fee_reserve: int

    # Optional fields
    unit: str
=======
    unit: CurrencyUnit
>>>>>>> 0a1a22c6
    request: str
    paid: bool
    state: str
    expiry: int
    payment_preimage: str
    change: list[BlindedSignature]


class PostMeltRequest(TypedDict, total=False):
    """Request body for melting tokens."""

    quote: str
    inputs: list[ProofComplete]
    outputs: list[BlindedMessage]  # for change


class PostSwapRequest(TypedDict):
    """Request body for swapping proofs."""

    inputs: list[ProofComplete]
    outputs: list[BlindedMessage]


class PostSwapResponse(TypedDict):
    """Swap response."""

    signatures: list[BlindedSignature]


class PostCheckStateRequest(TypedDict):
    """Request body for checking proof states."""

    Ys: list[str]  # Y values from proofs


class PostCheckStateResponse(TypedDict):
    """Check state response."""

    states: list[dict[str, str]]  # Y -> state mapping


class PostRestoreRequest(TypedDict):
    """Request body for restoring proofs."""

    outputs: list[BlindedMessage]


class PostRestoreResponse(TypedDict, total=False):
    """Restore response."""

    outputs: list[BlindedMessage]
    signatures: list[BlindedSignature]
    promises: list[BlindedSignature]  # deprecated


# ──────────────────────────────────────────────────────────────────────────────
# Mint API client
# ──────────────────────────────────────────────────────────────────────────────


class MintError(Exception):
    """Raised when mint returns an error response."""


class InvalidKeysetError(MintError):
    """Raised when keyset structure is invalid per NUT-01."""


class Mint:
    """Async HTTP client wrapper for Cashu mint API with NUT-01 compliance."""

    def __init__(self, url: str, *, client: httpx.AsyncClient | None = None) -> None:
        """Initialize mint client.

        Args:
            url: Base URL of the mint (e.g. "https://testnut.cashu.space")
            client: Optional httpx client to reuse connections
        """
        self.url = url.rstrip("/")
        self.client = client or httpx.AsyncClient()
        self._owns_client = client is None

    async def aclose(self) -> None:
        """Close the HTTP client if we created it."""
        if self._owns_client:
            await self.client.aclose()

    async def _request(
        self,
        method: str,
        path: str,
        *,
        json: dict[str, Any] | None = None,
        params: dict[str, Any] | None = None,
    ) -> dict[str, Any]:
        """Make HTTP request to mint."""
        response = await self.client.request(
            method,
            f"{self.url}{path}",
            json=json,
            params=params,
        )

        if response.status_code >= 400:
            raise MintError(f"Mint returned {response.status_code}: {response.text}")

        return response.json()

    def _validate_keyset(self, keyset: dict[str, Any]) -> bool:
        """Validate keyset structure per NUT-01 specification.
        
        Args:
            keyset: Keyset dictionary to validate
            
        Returns:
            True if valid, False otherwise
        """
        # Check required fields
        required_fields = ["id", "unit", "keys"]
        if not all(field in keyset for field in required_fields):
            return False
        
        # Validate keys structure (amount -> pubkey mapping)
        keys = keyset.get("keys", {})
        if not isinstance(keys, dict):
            return False
            
        # Validate each public key is compressed secp256k1 format
        for amount_str, pubkey in keys.items():
            if not self._is_valid_compressed_pubkey(pubkey):
                return False
                
        return True
    
    def _is_valid_compressed_pubkey(self, pubkey: str) -> bool:
        """Validate that pubkey is a valid compressed secp256k1 public key.
        
        Args:
            pubkey: Hex-encoded public key string
            
        Returns:
            True if valid compressed secp256k1 pubkey
        """
        try:
            # Compressed secp256k1 pubkeys are 33 bytes (66 hex chars)
            if len(pubkey) != 66:
                return False
            
            # Must start with 02 or 03 for compressed format
            if not pubkey.startswith(('02', '03')):
                return False
                
            # Verify it's valid hex
            bytes.fromhex(pubkey)
            return True
        except (ValueError, TypeError):
            return False

    def _validate_keys_response(self, response: dict[str, Any]) -> KeysResponse:
        """Validate and cast response to NUT-01 compliant KeysResponse.
        
        Args:
            response: Raw response from mint
            
        Returns:
            Validated KeysResponse
            
        Raises:
            InvalidKeysetError: If response doesn't match NUT-01 specification
        """
        if "keysets" not in response:
            raise InvalidKeysetError("Response missing 'keysets' field")
            
        keysets = response["keysets"]
        if not isinstance(keysets, list):
            raise InvalidKeysetError("'keysets' must be a list")
            
        for i, keyset in enumerate(keysets):
            if not self._validate_keyset(keyset):
                raise InvalidKeysetError(f"Invalid keyset at index {i}")
                
        return cast(KeysResponse, response)

    # ───────────────────────── Info & Keys ─────────────────────────────────

    async def get_info(self) -> MintInfo:
        """Get mint information."""
        return cast(MintInfo, await self._request("GET", "/v1/info"))

    async def get_keys(self, keyset_id: str | None = None) -> KeysResponse:
        """Get mint public keys for a keyset (or newest if not specified).
        
        Implements NUT-01 specification for mint public key exchange.
        
        Args:
            keyset_id: Optional specific keyset ID to retrieve
            
        Returns:
            NUT-01 compliant KeysResponse with validated structure
        """
        path = f"/v1/keys/{keyset_id}" if keyset_id else "/v1/keys"
        response = await self._request("GET", path)
        return self._validate_keys_response(response)

    async def get_keysets(self) -> KeysetsResponse:
        """Get all active keyset IDs."""
        return cast(KeysetsResponse, await self._request("GET", "/v1/keysets"))

    # ───────────────────────── Minting (receive) ─────────────────────────────────

    async def create_mint_quote(
        self,
        *,
        unit: CurrencyUnit,
        amount: int,
        description: str | None = None,
        pubkey: str | None = None,
    ) -> PostMintQuoteResponse:
        """Request a Lightning invoice to mint tokens."""
        body: dict[str, Any] = {
            "unit": unit,
            "amount": amount,
        }
        if description is not None:
            body["description"] = description
        if pubkey is not None:
            body["pubkey"] = pubkey

        return cast(
            PostMintQuoteResponse,
            await self._request("POST", "/v1/mint/quote/bolt11", json=body),
        )

    async def get_mint_quote(self, quote_id: str) -> PostMintQuoteResponse:
        """Check status of a mint quote."""
        return cast(
            PostMintQuoteResponse,
            await self._request("GET", f"/v1/mint/quote/bolt11/{quote_id}"),
        )

    async def mint(
        self,
        *,
        quote: str,
        outputs: list[BlindedMessage],
        signature: str | None = None,
    ) -> PostMintResponse:
        """Mint tokens after paying the Lightning invoice."""
        body: dict[str, Any] = {
            "quote": quote,
            "outputs": outputs,
        }
        if signature is not None:
            body["signature"] = signature

        return cast(
            PostMintResponse, await self._request("POST", "/v1/mint/bolt11", json=body)
        )

    # ───────────────────────── Melting (send) ─────────────────────────────────

    async def create_melt_quote(
        self,
        *,
        unit: CurrencyUnit,
        request: str,
        options: dict[str, Any] | None = None,
    ) -> PostMeltQuoteResponse:
        """Get a quote for paying a Lightning invoice."""
        body: dict[str, Any] = {
            "unit": unit,
            "request": request,
        }
        if options is not None:
            body["options"] = options

        return cast(
            PostMeltQuoteResponse,
            await self._request("POST", "/v1/melt/quote/bolt11", json=body),
        )

    async def get_melt_quote(self, quote_id: str) -> PostMeltQuoteResponse:
        """Check status of a melt quote."""
        return cast(
            PostMeltQuoteResponse,
            await self._request("GET", f"/v1/melt/quote/bolt11/{quote_id}"),
        )

    async def melt(
        self,
        *,
        quote: str,
        inputs: list[ProofComplete],
        outputs: list[BlindedMessage] | None = None,
    ) -> PostMeltQuoteResponse:
        """Melt tokens to pay a Lightning invoice."""
        body: dict[str, Any] = {
            "quote": quote,
            "inputs": inputs,
        }
        if outputs is not None:
            body["outputs"] = outputs

        return cast(
            PostMeltQuoteResponse,
            await self._request("POST", "/v1/melt/bolt11", json=body),
        )

    # ───────────────────────── Token Management ─────────────────────────────────

    async def swap(
        self,
        *,
        inputs: list[ProofComplete],
        outputs: list[BlindedMessage],
    ) -> PostSwapResponse:
        """Swap proofs for new blinded signatures."""
        body: dict[str, Any] = {
            "inputs": inputs,
            "outputs": outputs,
        }
        return cast(
            PostSwapResponse, await self._request("POST", "/v1/swap", json=body)
        )

    async def check_state(self, *, Ys: list[str]) -> PostCheckStateResponse:
        """Check if proofs are spent or pending."""
        body: dict[str, Any] = {"Ys": Ys}
        return cast(
            PostCheckStateResponse,
            await self._request("POST", "/v1/checkstate", json=body),
        )

    async def restore(self, *, outputs: list[BlindedMessage]) -> PostRestoreResponse:
        """Restore proofs from blinded messages."""
        body: dict[str, Any] = {"outputs": outputs}
        return cast(
            PostRestoreResponse, await self._request("POST", "/v1/restore", json=body)
        )<|MERGE_RESOLUTION|>--- conflicted
+++ resolved
@@ -10,11 +10,7 @@
 
 
 # ──────────────────────────────────────────────────────────────────────────────
-<<<<<<< HEAD
-# Additional Type definitions for mint-specific extensions
-=======
 # Type definitions based on NUT-01 and OpenAPI spec
->>>>>>> 0a1a22c6
 # ──────────────────────────────────────────────────────────────────────────────
 
 # NUT-01 compliant currency units
@@ -139,14 +135,10 @@
     # Required fields
     quote: str
     amount: int
-<<<<<<< HEAD
     fee_reserve: int
+    unit: CurrencyUnit
 
     # Optional fields
-    unit: str
-=======
-    unit: CurrencyUnit
->>>>>>> 0a1a22c6
     request: str
     paid: bool
     state: str
