from __future__ import annotations

from enum import IntEnum
from typing import Literal, TypedDict
import base64
import hashlib
import json
import secrets
import time
from dataclasses import dataclass
import asyncio

import httpx
from coincurve import PrivateKey, PublicKey

from .mint import Mint, ProofComplete as Proof, BlindedMessage, CurrencyUnit
from .relay import NostrRelay, NostrEvent, RelayError
from .crypto import (
    blind_message,
    unblind_signature,
    NIP44Encrypt,
    hash_to_curve,
    BlindingData,
    create_blinded_message,
)

try:
    from bech32 import bech32_decode, convertbits  # type: ignore
except ModuleNotFoundError:  # pragma: no cover – allow runtime miss
    bech32_decode = None  # type: ignore
    convertbits = None  # type: ignore

try:
    import cbor2
except ModuleNotFoundError:  # pragma: no cover – allow runtime miss
    cbor2 = None  # type: ignore


# ──────────────────────────────────────────────────────────────────────────────
# Protocol-level definitions
# ──────────────────────────────────────────────────────────────────────────────


class EventKind(IntEnum):
    """Nostr event kinds relevant to NIP-60."""

    RELAY_RECOMMENDATIONS = 10019
    Wallet = 17375  # wallet metadata
    Token = 7375  # unspent proofs
    History = 7376  # optional transaction log
    QuoteTracker = 7374  # mint quote tracker (optional)
    Delete = 5  # NIP-09 delete event


class ProofDict(TypedDict):
    """Extended proof structure for NIP-60 wallet use.
    
    Extends the basic Proof with mint URL tracking for multi-mint support.
    """
    id: str
    amount: int
    secret: str
    C: str
    mint: str | None  # Add mint URL tracking


@dataclass
class WalletState:
    """Current wallet state."""

    balance: int
    proofs: list[ProofDict]
    mint_keysets: dict[str, list[dict[str, str]]]  # mint_url -> keysets
    proof_to_event_id: dict[str, str] | None = (
        None  # proof_id -> event_id mapping (TODO)
    )


class WalletError(Exception):
    """Base class for wallet errors."""


# ──────────────────────────────────────────────────────────────────────────────
# Wallet implementation skeleton
# ──────────────────────────────────────────────────────────────────────────────


class Wallet:
    """Lightweight stateless Cashu wallet implementing NIP-60."""

    def __init__(
        self,
        nsec: str,  # nostr private key
        *,
        mint_urls: list[str] | None = None,  # cashu mint urls (can have multiple)
        currency: CurrencyUnit = "sat",  # Updated to use NUT-01 compliant type
        wallet_privkey: str | None = None,  # separate privkey for P2PK ecash (NIP-61)
        relays: list[str] | None = None,  # nostr relays to use
    ) -> None:
        self.nsec = nsec
        self._privkey = self._decode_nsec(nsec)
        self.mint_urls: list[str] = mint_urls or ["https://mint.minibits.cash/Bitcoin"]
        self.currency = currency
        # Validate currency unit is supported
        self._validate_currency_unit(currency)
        
        # Generate wallet privkey if not provided
        if wallet_privkey is None:
            wallet_privkey = self._generate_privkey()
        self.wallet_privkey = wallet_privkey
        self._wallet_privkey_obj = PrivateKey(bytes.fromhex(wallet_privkey))

        self.relays: list[str] = relays or [
            "wss://relay.damus.io",
            "wss://relay.nostr.band",
            "wss://relay.snort.social",
            "wss://nostr.mom",
        ]

        # Mint and relay instances
        self.mints: dict[str, Mint] = {}
        self.relay_instances: list[NostrRelay] = []

        # Track minted quotes to prevent double-minting
        self._minted_quotes: set[str] = set()

        # Shared HTTP client reused by all Mint objects
        self.mint_client = httpx.AsyncClient()

        # Cache for proof validation results to prevent re-checking spent proofs
        self._proof_state_cache: dict[
            str, dict[str, str]
        ] = {}  # proof_id -> {state, timestamp}
        self._cache_expiry = 300  # 5 minutes

        # Track known spent proofs to avoid re-validation
        self._known_spent_proofs: set[str] = set()

        # Rate limiting for relay operations
        self._last_relay_operation = 0.0
        self._min_relay_interval = 1.0  # Minimum 1 second between operations

    def _validate_currency_unit(self, unit: CurrencyUnit) -> None:
        """Validate currency unit is supported per NUT-01.
        
        Args:
            unit: Currency unit to validate
            
        Raises:
            ValueError: If currency unit is not supported
        """
        # Type checking ensures unit is valid CurrencyUnit at compile time
        # This method can be extended for runtime validation if needed
        if unit not in [
            "btc", "sat", "msat", "usd", "eur", "gbp", "jpy", 
            "auth", "usdt", "usdc", "dai"
        ]:
            raise ValueError(f"Unsupported currency unit: {unit}")

    # ───────────────────────── Crypto Helpers ─────────────────────────────────

    def _get_denominations(self) -> list[int]:
        """Get the list of supported denominations in descending order.

        Returns denominations as powers of 2, supporting up to 16384 (2^14).
        """
        return [
            16384,
            8192,
            4096,
            2048,
            1024,
            512,
            256,
            128,
            64,
            32,
            16,
            8,
            4,
            2,
            1,
        ]

    def _create_blinded_messages_for_amount(
        self, amount: int, keyset_id: str, *, prefer_large_denominations: bool = False
    ) -> tuple[list[BlindedMessage], list[str], list[str]]:
        """Create blinded messages for a given amount using optimal denominations.

        Args:
            amount: Total amount to split into denominations
            keyset_id: The keyset ID to use for the blinded messages
            prefer_large_denominations: If True, prefer fewer larger denominations

        Returns:
            Tuple of (blinded_messages, secrets, blinding_factors)
        """
        outputs: list[BlindedMessage] = []
        secrets: list[str] = []
        blinding_factors: list[str] = []

        remaining = amount

        if prefer_large_denominations:
            # Use larger denominations more aggressively for consolidation
            denominations = self._get_denominations()
            for denom in denominations:
                # Use as many of this denomination as possible
                count = remaining // denom
                for _ in range(count):
                    secret, r_hex, blinded_msg = self._create_blinded_message(
                        denom, keyset_id
                    )
                    outputs.append(blinded_msg)
                    secrets.append(secret)
                    blinding_factors.append(r_hex)
                    remaining -= denom
        else:
            # Standard denomination split (preserves privacy better)
            for denom in self._get_denominations():
                while remaining >= denom:
                    secret, r_hex, blinded_msg = self._create_blinded_message(
                        denom, keyset_id
                    )
                    outputs.append(blinded_msg)
                    secrets.append(secret)
                    blinding_factors.append(r_hex)
                    remaining -= denom

        return outputs, secrets, blinding_factors

    def _create_blinded_message(
        self, amount: int, keyset_id: str
    ) -> tuple[str, BlindingData, BlindedMessage]:
        """Create a properly blinded message for the mint using the updated crypto API.

        Returns:
            Tuple of (secret_base64, blinding_data, blinded_message)
        """
        # Generate random 32-byte secret
        secret_bytes = secrets.token_bytes(32)

        # Convert to hex string (this is what Cashu protocol expects)
        secret_hex = secret_bytes.hex()

        # For blinding, use UTF-8 bytes of the hex string (Cashu standard)
        secret_utf8_bytes = secret_hex.encode("utf-8")

        # Use the new create_blinded_message function
        blinded_msg, blinding_data = create_blinded_message(
            amount=amount,
            keyset_id=keyset_id,
            secret=secret_utf8_bytes
        )

        # For NIP-60 storage, convert to base64
        secret_base64 = base64.b64encode(secret_bytes).decode("ascii")

        return secret_base64, blinding_data, blinded_msg

    def _get_mint_pubkey_for_amount(
        self, keys_data: dict[str, str], amount: int
    ) -> PublicKey | None:
        """Get the mint's public key for a specific amount.

        Args:
            keys_data: Dictionary mapping amounts to public keys
            amount: The denomination amount

        Returns:
            PublicKey or None if not found
        """
        # Keys are indexed by string amount
        pubkey_hex = keys_data.get(str(amount))
        if pubkey_hex:
            return PublicKey(bytes.fromhex(pubkey_hex))
        return None

    def _decode_nsec(self, nsec: str) -> PrivateKey:
        """Decode `nsec` (bech32 as per Nostr) or raw hex private key."""
        if nsec.startswith("nsec1"):
            if bech32_decode is None or convertbits is None:
                raise NotImplementedError(
                    "bech32 library missing – install `bech32` to use bech32-encoded nsec keys"
                )

            hrp, data = bech32_decode(nsec)
            if hrp != "nsec" or data is None:
                raise ValueError("Malformed nsec bech32 string")

            decoded = bytes(convertbits(data, 5, 8, False))  # type: ignore
            if len(decoded) != 32:
                raise ValueError("Invalid nsec length after decoding")
            return PrivateKey(decoded)

        # Fallback – treat as raw hex key
        return PrivateKey(bytes.fromhex(nsec))

    def _generate_privkey(self) -> str:
        """Generate a new secp256k1 private key for wallet P2PK operations."""
        return PrivateKey().to_hex()

    def _get_pubkey(self, privkey: PrivateKey | None = None) -> str:
        """Get hex public key from private key (defaults to main nsec)."""
        effective_privkey = privkey if privkey is not None else self._privkey
        # Nostr uses x-only public keys (32 bytes, without the prefix byte)
        compressed_pubkey = effective_privkey.public_key.format(compressed=True)
        x_only_pubkey = compressed_pubkey[1:]  # Remove the prefix byte
        return x_only_pubkey.hex()

    def _get_pubkey_compressed(self, privkey: PrivateKey | None = None) -> str:
        """Get full compressed hex public key for encryption (33 bytes)."""
        effective_privkey = privkey if privkey is not None else self._privkey
        return effective_privkey.public_key.format(compressed=True).hex()

    def _sign_event(self, event: dict) -> dict:
        """Sign a Nostr event with the user's private key."""
        # Ensure event has required fields
        event["pubkey"] = self._get_pubkey()
        event["created_at"] = event.get("created_at", int(time.time()))
        event["id"] = self._compute_event_id(event)

        # Sign the event
        sig = self._privkey.sign_schnorr(bytes.fromhex(event["id"]))
        event["sig"] = sig.hex()

        return event

    def _compute_event_id(self, event: dict) -> str:
        """Compute Nostr event ID (hash of canonical JSON)."""
        # Canonical format: [0, pubkey, created_at, kind, tags, content]
        canonical = json.dumps(
            [
                0,
                event["pubkey"],
                event["created_at"],
                event["kind"],
                event["tags"],
                event["content"],
            ],
            separators=(",", ":"),
            ensure_ascii=False,
        )
        return hashlib.sha256(canonical.encode()).hexdigest()

    # ───────────────────────── NIP-44 Encryption ─────────────────────────────────

    def _nip44_encrypt(
        self, plaintext: str, recipient_pubkey: str | None = None
    ) -> str:
        """Encrypt content using NIP-44 v2."""
        if recipient_pubkey is None:
            recipient_pubkey = self._get_pubkey_compressed()

        return NIP44Encrypt.encrypt(plaintext, self._privkey, recipient_pubkey)

    def _nip44_decrypt(self, ciphertext: str, sender_pubkey: str | None = None) -> str:
        """Decrypt content using NIP-44 v2."""
        if sender_pubkey is None:
            sender_pubkey = self._get_pubkey_compressed()

        return NIP44Encrypt.decrypt(ciphertext, self._privkey, sender_pubkey)

    def _create_event(
        self,
        kind: int,
        content: str = "",
        tags: list[list[str]] | None = None,
    ) -> dict:
        """Create unsigned Nostr event structure."""
        return {
            "kind": kind,
            "content": content,
            "tags": tags or [],
            "created_at": int(time.time()),
        }

    # ───────────────────────── Helper Methods ─────────────────────────────────

    def _get_mint(self, mint_url: str) -> Mint:
        """Get or create mint instance for URL."""
        if mint_url not in self.mints:
            self.mints[mint_url] = Mint(mint_url, client=self.mint_client)
        return self.mints[mint_url]

    async def _get_relay_connections(self) -> list[NostrRelay]:
        """Get relay connections, discovering if needed."""
        if not self.relay_instances:
            # Try to discover relays
            discovered_relays = await self._discover_relays()
            relay_urls = discovered_relays or self.relays

            # Try to connect to relays
            for url in relay_urls[:5]:  # Try up to 5 relays
                try:
                    relay = NostrRelay(url)
                    await relay.connect()
                    self.relay_instances.append(relay)

                    # Stop after successfully connecting to 3 relays
                    if len(self.relay_instances) >= 3:
                        break
                except Exception:
                    continue

            if not self.relay_instances:
                raise RelayError("Could not connect to any relay")

        return self.relay_instances

    async def _discover_relays(self) -> list[str]:
        """Discover relays from kind:10019 events."""
        # Use a well-known relay to bootstrap
        bootstrap_relay = NostrRelay("wss://relay.damus.io")
        try:
            await bootstrap_relay.connect()
            relays = await bootstrap_relay.fetch_relay_recommendations(
                self._get_pubkey()
            )
            return relays
        except Exception:
            return []
        finally:
            await bootstrap_relay.disconnect()

    async def _rate_limit_relay_operations(self) -> None:
        """Apply rate limiting to relay operations."""
        now = time.time()
        time_since_last = now - self._last_relay_operation
        if time_since_last < self._min_relay_interval:
            await asyncio.sleep(self._min_relay_interval - time_since_last)
        self._last_relay_operation = time.time()

    def _estimate_event_size(self, event: dict) -> int:
        """Estimate the size of an event in bytes."""
        return len(json.dumps(event, separators=(",", ":")))

    async def _publish_to_relays(self, event: dict) -> str:
        """Publish event to all relays and return event ID."""
        # Apply rate limiting
        await self._rate_limit_relay_operations()

        relays = await self._get_relay_connections()
        event_dict = NostrEvent(**event)  # type: ignore

        # Try to publish to at least one relay
        published = False
        errors = []

        for relay in relays:
            try:
                if await relay.publish_event(event_dict):
                    published = True
                else:
                    errors.append(f"{relay.url}: Event rejected")
            except Exception as e:
                errors.append(f"{relay.url}: {str(e)}")
                continue

        if not published:
            # Only log if we can't publish anywhere to avoid log spam
            error_msg = f"Failed to publish event to any relay. Last error: {errors[-1] if errors else 'Unknown'}"
            print(f"Warning: {error_msg}")
            # Don't raise exception - allow operations to continue
            return event["id"]

        return event["id"]

    def _serialize_proofs_for_token(
        self, proofs: list[ProofDict], mint_url: str
    ) -> str:
        """Serialize proofs into a Cashu token format."""
        # Convert ProofDict (with base64 secrets) to format expected by Cashu tokens (hex secrets)
        token_proofs = []
        for proof in proofs:
            # Convert base64 secret to hex for Cashu token
            try:
                secret_bytes = base64.b64decode(proof["secret"])
                secret_hex = secret_bytes.hex()
            except Exception:
                # Fallback: assume it's already hex
                secret_hex = proof["secret"]

            token_proofs.append(
                {
                    "id": proof["id"],
                    "amount": proof["amount"],
                    "secret": secret_hex,  # Cashu tokens expect hex
                    "C": proof["C"],
                }
            )

        # Cashu token format: cashuA<base64url(json)>
        token_data = {
            "token": [{"mint": mint_url, "proofs": token_proofs}],
            "unit": self.currency,
            "memo": "NIP-60 wallet transfer",
        }
        json_str = json.dumps(token_data, separators=(",", ":"))
        encoded = base64.urlsafe_b64encode(json_str.encode()).decode().rstrip("=")
        return f"cashuA{encoded}"

    def _parse_cashu_token(self, token: str) -> tuple[str, str, list[ProofDict]]:
        """Parse Cashu token and return (mint_url, proofs)."""
        if not token.startswith("cashu"):
            raise ValueError("Invalid token format")

        # Check token version
        if token.startswith("cashuA"):
            # Version 3 - JSON format
            encoded = token[6:]  # Remove "cashuA"
            # Add correct padding – (-len) % 4 equals 0,1,2,3
            encoded += "=" * ((-len(encoded)) % 4)

            decoded = base64.urlsafe_b64decode(encoded).decode()
            token_data = json.loads(decoded)

            # Extract mint and proofs from JSON format
            mint_info = token_data["token"][0]
            unit = token_data["unit"]
            token_proofs = mint_info["proofs"]

            # Convert hex secrets to base64 for NIP-60 storage
            nip60_proofs: list[ProofDict] = []
            for proof in token_proofs:
                # Convert hex secret to base64
                try:
                    secret_bytes = bytes.fromhex(proof["secret"])
                    secret_base64 = base64.b64encode(secret_bytes).decode("ascii")
                except Exception:
                    # Fallback: assume it's already base64
                    secret_base64 = proof["secret"]

                nip60_proofs.append(
                    ProofDict(
                        id=proof["id"],
                        amount=proof["amount"],
                        secret=secret_base64,  # Store as base64 for NIP-60
                        C=proof["C"],
                        mint=mint_info["mint"],
                    )
                )

            return mint_info["mint"], unit, nip60_proofs

        elif token.startswith("cashuB"):
            # Version 4 - CBOR format
            if cbor2 is None:
                raise ImportError("cbor2 library required for cashuB tokens")

            encoded = token[6:]  # Remove "cashuB"
            # Add padding for base64
            encoded += "=" * ((-len(encoded)) % 4)

            decoded_bytes = base64.urlsafe_b64decode(encoded)
            token_data = cbor2.loads(decoded_bytes)

            # Extract from CBOR format - different structure
            # 'm' = mint URL, 'u' = unit, 't' = tokens array
            mint_url = token_data["m"]
            unit = token_data["u"]
            proofs = []

            # Each token in 't' has 'i' (keyset id) and 'p' (proofs)
            for token_entry in token_data["t"]:
                keyset_id = token_entry["i"].hex()  # Convert bytes to hex
                for proof in token_entry["p"]:
                    # CBOR format already has hex secret, convert to base64
                    secret_hex = proof["s"]
                    try:
                        secret_bytes = bytes.fromhex(secret_hex)
                        secret_base64 = base64.b64encode(secret_bytes).decode("ascii")
                    except Exception:
                        # Fallback
                        secret_base64 = secret_hex

                    # Convert CBOR proof format to our ProofDict format
                    proofs.append(
                        ProofDict(
                            id=keyset_id,
                            amount=proof["a"],
                            secret=secret_base64,  # Store as base64 for NIP-60
                            C=proof["c"].hex(),  # Convert bytes to hex
                            mint=mint_url,
                        )
                    )

            return mint_url, unit, proofs
        else:
            raise ValueError(f"Unknown token version: {token[:7]}")

    # ───────────────────────── Wallet State Management ─────────────────────────

    async def create_wallet_event(self) -> str:
        """Create or update the replaceable wallet event (kind 17375).

        Returns the published event id.
        """
        # Create content array with wallet metadata
        content_data = [
            ["privkey", self.wallet_privkey],
        ]
        for mint_url in self.mint_urls:
            content_data.append(["mint", mint_url])

        # Encrypt content
        content_json = json.dumps(content_data)
        encrypted_content = self._nip44_encrypt(content_json)

        # NIP-60 requires at least one mint tag in the tags array (unencrypted)
        # This is critical for wallet discovery!
        tags = [["mint", url] for url in self.mint_urls]

        # Create replaceable wallet event
        event = self._create_event(
            kind=EventKind.Wallet,
            content=encrypted_content,
            tags=tags,
        )

        # Sign and publish
        signed_event = self._sign_event(event)
        return await self._publish_to_relays(signed_event)

    def _compute_proof_y_values(self, proofs: list[ProofDict]) -> list[str]:
        """Compute Y values for proofs to use in check_state API.

        Args:
            proofs: List of proof dictionaries

        Returns:
            List of Y values (hex encoded compressed public keys)
        """
        y_values = []
        for proof in proofs:
            # NIP-60 stores secrets as base64
            secret_base64 = proof["secret"]
            try:
                # Decode base64 to get raw secret bytes
                secret_bytes = base64.b64decode(secret_base64)
                # Convert to hex string
                secret_hex = secret_bytes.hex()
            except Exception:
                # Fallback for hex-encoded secrets (backwards compatibility)
                secret_hex = proof["secret"]

            # Hash to curve point using UTF-8 bytes of hex string (Cashu standard)
            secret_utf8_bytes = secret_hex.encode("utf-8")
            Y = hash_to_curve(secret_utf8_bytes)
            # Convert to compressed hex format
            y_hex = Y.format(compressed=True).hex()
            y_values.append(y_hex)
        return y_values

    def _is_proof_state_cached(self, proof_id: str) -> tuple[bool, str | None]:
        """Check if proof state is cached and still valid."""
        if proof_id in self._proof_state_cache:
            cache_entry = self._proof_state_cache[proof_id]
            timestamp = float(cache_entry.get("timestamp", 0))
            if time.time() - timestamp < self._cache_expiry:
                return True, cache_entry.get("state")
        return False, None

    def _cache_proof_state(self, proof_id: str, state: str) -> None:
        """Cache proof state with timestamp."""
        self._proof_state_cache[proof_id] = {
            "state": state,
            "timestamp": str(time.time()),
        }

        # Track spent proofs separately for faster lookup
        if state == "SPENT":
            self._known_spent_proofs.add(proof_id)

    def clear_spent_proof_cache(self) -> None:
        """Clear the spent proof cache to prevent memory growth."""
        self._proof_state_cache.clear()
        self._known_spent_proofs.clear()

    async def _validate_proofs_with_cache(
        self, proofs: list[ProofDict]
    ) -> list[ProofDict]:
        """Validate proofs using cache to avoid re-checking spent proofs."""
        valid_proofs = []
        proofs_to_check: list[ProofDict] = []

        # First pass: check cache and filter out known spent proofs
        for proof in proofs:
            proof_id = f"{proof['secret']}:{proof['C']}"

            # Skip known spent proofs immediately
            if proof_id in self._known_spent_proofs:
                continue

            is_cached, cached_state = self._is_proof_state_cached(proof_id)
            if is_cached:
                if cached_state == "UNSPENT":
                    valid_proofs.append(proof)
                # SPENT proofs are filtered out (don't add to valid_proofs)
            else:
                proofs_to_check.append(proof)

        # Second pass: validate uncached proofs
        if proofs_to_check:
            # Group by mint for batch validation
            proofs_by_mint: dict[str, list[ProofDict]] = {}
            for proof in proofs_to_check:
                # Get mint URL from proof, fallback to first mint URL
                mint_url = proof.get("mint") or (
                    self.mint_urls[0] if self.mint_urls else None
                )
                if mint_url:
                    if mint_url not in proofs_by_mint:
                        proofs_by_mint[mint_url] = []
                    proofs_by_mint[mint_url].append(proof)

            # Validate with each mint
            for mint_url, mint_proofs in proofs_by_mint.items():
                try:
                    mint = self._get_mint(mint_url)
                    y_values = self._compute_proof_y_values(mint_proofs)
                    state_response = await mint.check_state(Ys=y_values)

                    for i, proof in enumerate(mint_proofs):
                        proof_id = f"{proof['secret']}:{proof['C']}"
                        if i < len(state_response["states"]):
                            state_info = state_response["states"][i]
                            state = state_info.get("state", "UNKNOWN")

                            # Cache the result
                            self._cache_proof_state(proof_id, state)

                            # Only include unspent proofs
                            if state == "UNSPENT":
                                valid_proofs.append(proof)

                        else:
                            # No state info - assume valid but don't cache
                            valid_proofs.append(proof)

                except Exception:
                    # If validation fails, include proofs but don't cache
                    valid_proofs.extend(mint_proofs)

        return valid_proofs

    async def fetch_wallet_state(self, *, check_proofs: bool = True) -> WalletState:
        """Fetch wallet, token events and compute balance.

        Args:
            check_proofs: If True, validate all proofs with mint before returning state
        """
        # Clear spent proof cache to ensure fresh validation
        if check_proofs:
            self.clear_spent_proof_cache()

        relays = await self._get_relay_connections()
        pubkey = self._get_pubkey()

        # Fetch all wallet-related events
        all_events: list[NostrEvent] = []
        event_ids_seen: set[str] = set()

        for relay in relays:
            try:
                events = await relay.fetch_wallet_events(pubkey)
                # Deduplicate events
                for event in events:
                    if event["id"] not in event_ids_seen:
                        all_events.append(event)
                        event_ids_seen.add(event["id"])
            except Exception:
                continue

        # Find wallet event
        wallet_event = None
        for event in all_events:
            if event["kind"] == EventKind.Wallet:
                wallet_event = event
                break

        # Parse wallet metadata
        if wallet_event:
            try:
                decrypted = self._nip44_decrypt(wallet_event["content"])
                wallet_data = json.loads(decrypted)

                # Update mint URLs from wallet event
                self.mint_urls = []
                for item in wallet_data:
                    if item[0] == "mint":
                        self.mint_urls.append(item[1])
                    elif item[0] == "privkey":
                        self.wallet_privkey = item[1]
            except Exception as e:
                # Skip wallet event if it can't be decrypted
                print(f"Warning: Could not decrypt wallet event: {e}")

        # Collect token events
        token_events = [e for e in all_events if e["kind"] == EventKind.Token]

        # Track deleted token events
        deleted_ids = set()
        for event in all_events:
            if event["kind"] == EventKind.Delete:
                for tag in event["tags"]:
                    if tag[0] == "e":
                        deleted_ids.add(tag[1])

        # Aggregate unspent proofs taking into account NIP-60 roll-overs and avoiding duplicates
        all_proofs: list[ProofDict] = []
        proof_to_event_id: dict[str, str] = {}

        # Index events newest → oldest so that when we encounter a replacement first we can ignore the ones it deletes later
        token_events_sorted = sorted(
            token_events, key=lambda e: e["created_at"], reverse=True
        )

        invalid_token_ids: set[str] = set(deleted_ids)
        proof_seen: set[str] = set()

        for event in token_events_sorted:
            if event["id"] in invalid_token_ids:
                continue

            try:
                decrypted = self._nip44_decrypt(event["content"])
                token_data = json.loads(decrypted)
            except Exception as e:
                # Skip this event if it can't be decrypted
                print(f"Warning: Could not decrypt token event {event['id']}: {e}")
                continue

            # Mark tokens referenced in the "del" field as superseded
            for old_id in token_data.get("del", []):
                invalid_token_ids.add(old_id)

            if event["id"] in invalid_token_ids:
                continue

            proofs = token_data.get("proofs", [])
            mint_url = token_data.get(
                "mint", self.mint_urls[0] if self.mint_urls else None
            )

            for proof in proofs:
                proof_id = f"{proof['secret']}:{proof['C']}"
                if proof_id in proof_seen:
                    continue
                proof_seen.add(proof_id)
                # Add mint URL to proof
                proof_with_mint: ProofDict = ProofDict(
                    id=proof["id"],
                    amount=proof["amount"],
                    secret=proof["secret"],
                    C=proof["C"],
                    mint=mint_url,
                )
                all_proofs.append(proof_with_mint)
                proof_to_event_id[proof_id] = event["id"]

        # Validate proofs using cache system if requested
        if check_proofs and all_proofs:
            all_proofs = await self._validate_proofs_with_cache(all_proofs)

        # Calculate balance
        balance = sum(p["amount"] for p in all_proofs)

        # Fetch mint keysets
        mint_keysets = {}
        for mint_url in self.mint_urls:
            mint = self._get_mint(mint_url)
            try:
                keys_resp = await mint.get_keys()
                mint_keysets[mint_url] = keys_resp.get("keysets", [])
            except Exception:
                mint_keysets[mint_url] = []

        return WalletState(
            balance=balance,
            proofs=all_proofs,
            mint_keysets=mint_keysets,
            proof_to_event_id=proof_to_event_id,
        )

    async def get_balance(self, *, check_proofs: bool = True) -> int:
        """Get current wallet balance.

        Args:
            check_proofs: If True, validate all proofs with mint before returning balance

        Returns:
            Current balance in the wallet's currency unit

        Example:
            balance = await wallet.get_balance()
            print(f"Balance: {balance} sats")
        """
        state = await self.fetch_wallet_state(check_proofs=check_proofs)
        return state.balance

    # ───────────────────────────── Token Events ───────────────────────────────

    async def _split_large_token_events(
        self,
        proofs: list[ProofDict],
        mint_url: str,
        deleted_token_ids: list[str] | None = None,
    ) -> list[str]:
        """Split large token events into smaller chunks to avoid relay size limits."""
        if not proofs:
            return []

        # Maximum event size (leaving buffer for encryption overhead)
        max_size = 60000  # 60KB limit with buffer
        event_ids: list[str] = []
        current_batch: list[ProofDict] = []

        for proof in proofs:
            # Test adding this proof to current batch
            test_batch = current_batch + [proof]

            # Create test event content
            content_data = {
                "mint": mint_url,
                "proofs": test_batch,
            }

            # Add del field only to first event
            if deleted_token_ids and not event_ids:
                content_data["del"] = deleted_token_ids

            content_json = json.dumps(content_data)
            encrypted_content = self._nip44_encrypt(content_json)

            test_event = self._create_event(
                kind=EventKind.Token,
                content=encrypted_content,
                tags=[],
            )

            # Check if this would exceed size limit
            if self._estimate_event_size(test_event) > max_size and current_batch:
                # Current batch is full, create event and start new batch
                final_content_data = {
                    "mint": mint_url,
                    "proofs": current_batch,
                }

                # Add del field only to first event
                if deleted_token_ids and not event_ids:
                    final_content_data["del"] = deleted_token_ids

                final_content_json = json.dumps(final_content_data)
                final_encrypted_content = self._nip44_encrypt(final_content_json)

                final_event = self._create_event(
                    kind=EventKind.Token,
                    content=final_encrypted_content,
                    tags=[],
                )

                signed_event = self._sign_event(final_event)
                event_id = await self._publish_to_relays(signed_event)
                event_ids.append(event_id)
                current_batch = [proof]
            else:
                current_batch.append(proof)

        # Add final batch if not empty
        if current_batch:
            final_content_data = {
                "mint": mint_url,
                "proofs": current_batch,
            }

            # Add del field only to first event
            if deleted_token_ids and not event_ids:
                final_content_data["del"] = deleted_token_ids

            final_content_json = json.dumps(final_content_data)
            final_encrypted_content = self._nip44_encrypt(final_content_json)

            final_event = self._create_event(
                kind=EventKind.Token,
                content=final_encrypted_content,
                tags=[],
            )

            signed_event = self._sign_event(final_event)
            event_id = await self._publish_to_relays(signed_event)
            event_ids.append(event_id)

        return event_ids

    async def publish_token_event(
        self,
        proofs: list[ProofDict],
        *,
        deleted_token_ids: list[str] | None = None,
    ) -> str:
        """Publish encrypted token event (kind 7375) and return its id."""
        # First, delete old token events if specified
        if deleted_token_ids:
            for token_id in deleted_token_ids:
                await self.delete_token_event(token_id)

        # Get mint URL from proofs or use default
        if proofs and proofs[0].get("mint"):
            mint_url = proofs[0]["mint"]
        else:
            mint_url = self.mint_urls[0] if self.mint_urls else None

        if not mint_url:
            raise WalletError("No mint URL available for token event")

        # Check if we need to split the event due to size
        # Create a test event to estimate size
        content_data = {
            "mint": mint_url,
            "proofs": proofs,
        }

        if deleted_token_ids:
            content_data["del"] = deleted_token_ids

        content_json = json.dumps(content_data)
        encrypted_content = self._nip44_encrypt(content_json)

        test_event = self._create_event(
            kind=EventKind.Token,
            content=encrypted_content,
            tags=[],
        )

        # If event is too large, split it
        if self._estimate_event_size(test_event) > 60000:
            event_ids = await self._split_large_token_events(
                proofs, mint_url, deleted_token_ids
            )
            return event_ids[0] if event_ids else ""

        # Event is small enough, publish as single event
        signed_event = self._sign_event(test_event)
        return await self._publish_to_relays(signed_event)

    async def delete_token_event(self, event_id: str) -> None:
        """Delete a token event via NIP-09 (kind 5)."""
        # Create delete event
        event = self._create_event(
            kind=EventKind.Delete,
            content="",
            tags=[
                ["e", event_id],
                ["k", str(EventKind.Token.value)],
            ],
        )

        # Sign and publish
        signed_event = self._sign_event(event)
        await self._publish_to_relays(signed_event)

    # ──────────────────────────── History Events ──────────────────────────────

    async def publish_spending_history(
        self,
        *,
        direction: Literal["in", "out"],
        amount: int,
        created_token_ids: list[str] | None = None,
        destroyed_token_ids: list[str] | None = None,
        redeemed_event_id: str | None = None,
    ) -> str:
        """Publish kind 7376 spending history event and return its id."""
        # Build encrypted content
        content_data = [
            ["direction", direction],
            ["amount", str(amount)],
        ]

        # Add e-tags for created tokens (encrypted)
        if created_token_ids:
            for token_id in created_token_ids:
                content_data.append(["e", token_id, "", "created"])

        # Add e-tags for destroyed tokens (encrypted)
        if destroyed_token_ids:
            for token_id in destroyed_token_ids:
                content_data.append(["e", token_id, "", "destroyed"])

        # Encrypt content
        content_json = json.dumps(content_data)
        encrypted_content = self._nip44_encrypt(content_json)

        # Build tags (redeemed tags stay unencrypted)
        tags = []
        if redeemed_event_id:
            tags.append(["e", redeemed_event_id, "", "redeemed"])

        # Create history event
        event = self._create_event(
            kind=EventKind.History,
            content=encrypted_content,
            tags=tags,
        )

        # Sign and publish
        signed_event = self._sign_event(event)
        return await self._publish_to_relays(signed_event)

    # ─────────────────────────────── Receive ──────────────────────────────────

    async def redeem(self, token: str, *, auto_swap: bool = True) -> tuple[int, str]:
        """Redeem a Cashu token into the wallet balance.

        If the token is from an untrusted mint (not in wallet's mint_urls),
        it will automatically be swapped to the wallet's primary mint.

        Args:
            token: Cashu token to redeem
            auto_swap: If True, automatically swap tokens from untrusted mints

        Returns:
            Tuple of (amount, unit) added to wallet
        """
        # Parse token
        mint_url, unit, proofs = self._parse_cashu_token(token)

        # Check if this is a trusted mint
        if auto_swap and self.mint_urls and mint_url not in self.mint_urls:
            # Token is from untrusted mint - swap to our primary mint
            return await self.swap_mints(token, target_mint=self.mint_urls[0])

        # Proceed with normal redemption for trusted mints
        mint = self._get_mint(mint_url)

        # Convert to mint proof format
        mint_proofs: list[Proof] = []
        for p in proofs:
            mint_proofs.append(self._proofdict_to_mint_proof(p))

        # Create blinded messages for new proofs
        # In production, implement proper blinding
        total_amount = sum(p["amount"] for p in proofs)

        # Simple denomination split using mint's active keyset id
        keys_resp_active = await mint.get_keys()
        keysets_active = keys_resp_active.get("keysets", [])
        keyset_id_active = (
            keysets_active[0]["id"] if keysets_active else proofs[0]["id"]
        )

<<<<<<< HEAD
        remaining = total_amount
        for denom in [64, 32, 16, 8, 4, 2, 1]:
            while remaining >= denom:
                secret, blinding_data, blinded_msg = self._create_blinded_message(
                    denom, keyset_id_active
                )
                outputs.append(blinded_msg)
                secrets.append(secret)
                blinding_factors.append(blinding_data.r)  # Extract r from BlindingData
                remaining -= denom
=======
        outputs, secrets, blinding_factors = self._create_blinded_messages_for_amount(
            total_amount, keyset_id_active
        )
>>>>>>> 92ec1209

        # Swap proofs for new ones
        response = await mint.swap(inputs=mint_proofs, outputs=outputs)

        # Get mint public key for unblinding
        keys_resp = await mint.get_keys()
        # Find the keyset matching our proofs
        mint_keys = None
        for ks in keys_resp.get("keysets", []):
            if ks["id"] == keyset_id_active:
                keys_data: str | dict[str, str] = ks.get("keys", {})
                if isinstance(keys_data, dict) and keys_data:
                    mint_keys = keys_data
                    break

        if not mint_keys:
            raise WalletError("Could not find mint keys")

        # Convert signatures to proofs
        new_proofs: list[ProofDict] = []
        for i, sig in enumerate(response["signatures"]):
            # Get the public key for this amount
            amount = sig["amount"]
            mint_pubkey = self._get_mint_pubkey_for_amount(mint_keys, amount)
            if not mint_pubkey:
                raise WalletError(f"Could not find mint public key for amount {amount}")

            # Unblind the signature
            C_ = PublicKey(bytes.fromhex(sig["C_"]))
            r = bytes.fromhex(blinding_factors[i])
            C = unblind_signature(C_, r, mint_pubkey)

            new_proofs.append(
                ProofDict(
                    id=sig["id"],
                    amount=sig["amount"],
                    secret=secrets[i],
                    C=C.format(compressed=True).hex(),
                    mint=mint_url,
                )
            )

        # Publish new token event
        token_event_id = await self.publish_token_event(new_proofs)

        # Publish spending history
        await self.publish_spending_history(
            direction="in",
            amount=total_amount,
            created_token_ids=[token_event_id],
        )

        return total_amount, unit

    async def swap_mints(
        self,
        token: str,
        *,
        target_mint: str | None = None,
        fee_reserve_percent: float = 0.01,
        min_amount_after_fees: int = 1,
    ) -> tuple[int, str]:
        """Swap tokens from any mint to a trusted mint via Lightning.

        This is useful for merchants accepting tokens from untrusted mints.
        The tokens are immediately melted from the source mint and minted
        at the target mint.

        Note: The redeem() method automatically calls this when receiving
        tokens from untrusted mints, so you typically don't need to call
        this directly unless you want explicit control over the target mint.

        Args:
            token: Cashu token to swap
            target_mint: Target mint URL (defaults to wallet's first mint)
            fee_reserve_percent: Lightning fee reserve as percentage (default: 1%)
            min_amount_after_fees: Minimum acceptable amount after fees (default: 1)

        Returns:
            Tuple of (amount_received, unit) at the target mint

        Raises:
            WalletError: If swap fails

        Example:
            # Explicitly swap to a specific mint (different from wallet's default)
            amount, unit = await wallet.swap_mints(
                untrusted_token,
                target_mint="https://my-specific-mint.com"
            )
        """
        # Parse the incoming token
        source_mint_url, unit, proofs = self._parse_cashu_token(token)
        total_amount = sum(p["amount"] for p in proofs)

        # Use default mint if no target specified
        if target_mint is None:
            if not self.mint_urls:
                raise WalletError(
                    "No target mint specified and no default mints configured"
                )
            target_mint = self.mint_urls[0]

        # Skip if source and target are the same
        if source_mint_url == target_mint:
            return await self.redeem(token)

        # Get mint instances
        source_mint = self._get_mint(source_mint_url)
        target_mint_obj = self._get_mint(target_mint)

        # Step 1: First, we need to estimate fees by creating a test melt quote
        # Create a small test invoice to check fee structure
        test_quote_resp = await target_mint_obj.create_mint_quote(
            unit=unit,
            amount=1,  # Minimal amount to test fees
        )
        test_invoice = test_quote_resp["request"]

        # Check fee structure with source mint
        test_melt_quote = await source_mint.create_melt_quote(
            unit=unit,
            request=test_invoice,
        )

        # Estimate fees as a percentage of amount (usually 1-3%)
        # Use the fee_reserve from test quote as a baseline
        fee_percentage = test_melt_quote.get("fee_reserve", 1) / 100.0
        estimated_fee = max(int(total_amount * fee_percentage), 1)

        # For small amounts, fees might be a fixed minimum
        if test_melt_quote.get("fee_reserve", 0) >= 1:
            # If fee reserve is significant for 1 sat, use a higher estimate
            estimated_fee = max(estimated_fee, test_melt_quote.get("fee_reserve", 0))

        # Step 2: Create mint quote at target mint for amount minus estimated fees
        amount_to_mint = total_amount - estimated_fee
        if amount_to_mint < min_amount_after_fees:
            raise WalletError(
                f"Token amount ({total_amount}) minus fees ({estimated_fee}) "
                f"would be {amount_to_mint}, below minimum ({min_amount_after_fees})"
            )

        quote_resp = await target_mint_obj.create_mint_quote(
            unit=unit,
            amount=amount_to_mint,
        )
        lightning_invoice = quote_resp["request"]
        quote_id = quote_resp["quote"]

        # Step 3: Create melt quote at source mint with actual invoice
        melt_quote = await source_mint.create_melt_quote(
            unit=unit,
            request=lightning_invoice,
        )

        # Check if we have enough to cover the actual fees
        required_amount = melt_quote["amount"] + melt_quote["fee_reserve"]
        if total_amount < required_amount:
            # Try again with a smaller amount
            amount_to_mint = total_amount - melt_quote["fee_reserve"]
            if amount_to_mint < min_amount_after_fees:
                raise WalletError(
                    f"Token amount ({total_amount}) minus fees ({melt_quote['fee_reserve']}) "
                    f"would be {amount_to_mint}, below minimum ({min_amount_after_fees})"
                )

            # Create new mint quote with adjusted amount
            quote_resp = await target_mint_obj.create_mint_quote(
                unit=unit,
                amount=amount_to_mint,
            )
            lightning_invoice = quote_resp["request"]
            quote_id = quote_resp["quote"]

            # Create new melt quote
            melt_quote = await source_mint.create_melt_quote(
                unit=unit,
                request=lightning_invoice,
            )

        # Step 4: Melt tokens at source mint to pay the invoice
        # Convert proofs to mint format
        mint_proofs: list[Proof] = []
        for p in proofs:
            mint_proofs.append(self._proofdict_to_mint_proof(p))

        # Execute melt (no outputs needed since we're spending all)
        try:
            _ = await source_mint.melt(
                quote=melt_quote["quote"],
                inputs=mint_proofs,
                outputs=None,
            )
        except Exception as e:
            raise WalletError(f"Failed to melt tokens from source mint: {str(e)}")

        # Step 5: Check that payment was successful at target mint
        quote_status = await target_mint_obj.get_mint_quote(quote_id)

        if not quote_status.get("paid") or quote_status.get("state") != "PAID":
            raise WalletError("Lightning payment failed during mint swap")

        # Step 6: Mint new tokens at target mint
        # Get active keyset from target mint
        keys_resp = await target_mint_obj.get_keys()
        keysets = keys_resp.get("keysets", [])
        if not keysets:
            raise WalletError("Target mint has no active keysets")
        keyset_id = keysets[0]["id"]

        # The amount we'll receive is what we requested to mint
        # (already accounts for fees in the mint quote)
        amount_received = amount_to_mint

        # Create outputs for the received amount
<<<<<<< HEAD
        remaining = amount_received
        for denom in [64, 32, 16, 8, 4, 2, 1]:
            while remaining >= denom:
                secret, blinding_data, blinded_msg = self._create_blinded_message(
                    denom, keyset_id
                )
                outputs.append(blinded_msg)
                secrets.append(secret)
                blinding_factors.append(blinding_data.r)  # Extract r from BlindingData
                remaining -= denom
=======
        outputs, secrets, blinding_factors = self._create_blinded_messages_for_amount(
            amount_received, keyset_id
        )
>>>>>>> 92ec1209

        # Mint new tokens
        mint_resp = await target_mint_obj.mint(quote=quote_id, outputs=outputs)

        # Get mint keys for unblinding
        mint_keys = None
        for ks in keys_resp.get("keysets", []):
            if ks["id"] == keyset_id:
                keys_data: str | dict[str, str] = ks.get("keys", {})
                if isinstance(keys_data, dict) and keys_data:
                    mint_keys = keys_data
                    break

        if not mint_keys:
            raise WalletError("Could not find target mint keys")

        # Convert signatures to proofs
        new_proofs: list[ProofDict] = []
        for i, sig in enumerate(mint_resp["signatures"]):
            # Get the public key for this amount
            amount = sig["amount"]
            mint_pubkey = self._get_mint_pubkey_for_amount(mint_keys, amount)
            if not mint_pubkey:
                raise WalletError(f"Could not find mint public key for amount {amount}")

            # Unblind the signature
            C_ = PublicKey(bytes.fromhex(sig["C_"]))
            r = bytes.fromhex(blinding_factors[i])
            C = unblind_signature(C_, r, mint_pubkey)

            new_proofs.append(
                ProofDict(
                    id=sig["id"],
                    amount=sig["amount"],
                    secret=secrets[i],
                    C=C.format(compressed=True).hex(),
                    mint=target_mint,
                )
            )

        # Publish new token event
        token_event_id = await self.publish_token_event(new_proofs)

        # Publish spending history
        await self.publish_spending_history(
            direction="in",
            amount=amount_received,
            created_token_ids=[token_event_id],
        )

        return amount_received, unit

    async def create_quote(self, amount: int) -> tuple[str, str]:
        """Create a Lightning invoice (quote) at the mint and return the BOLT-11 string and quote ID.

        Returns:
            Tuple of (lightning_invoice, quote_id)
        """
        mint = self._get_mint(self.mint_urls[0])

        # Create mint quote
        quote_resp = await mint.create_mint_quote(
            unit=self.currency,
            amount=amount,
        )

        # Optionally publish quote tracker event
        # (skipping for simplicity)

        # TODO: Implement quote tracking as per NIP-60:
        # await self.publish_quote_tracker(
        #     quote_id=quote_resp["quote"],
        #     mint_url=self.mint_urls[0],
        #     expiration=int(time.time()) + 14 * 24 * 60 * 60  # 2 weeks
        # )

        return quote_resp.get("request", ""), quote_resp.get("quote", "")  # Return both invoice and quote_id

    async def check_quote_status(
        self, quote_id: str, amount: int | None = None
    ) -> dict[str, object]:
        """Check whether a quote has been paid and redeem proofs if so."""
        mint = self._get_mint(self.mint_urls[0])

        # Check quote status
        quote_status = await mint.get_mint_quote(quote_id)

        if quote_status.get("paid") and quote_status.get("state") == "PAID":
            # Check if we've already minted for this quote
            if quote_id in self._minted_quotes:
                return dict(quote_status)

            # Mark this quote as being minted
            self._minted_quotes.add(quote_id)

            # Check if we've already minted for this quote
            # by seeing if we have a token event with this quote ID in tags
            # TODO: Properly track minted quotes to avoid double-minting
            # For now, we'll proceed with minting

            # Get amount from quote_status or use provided amount
            mint_amount = quote_status.get("amount", amount)
            if mint_amount is None:
                raise ValueError(
                    "Amount not available in quote status and not provided"
                )

            # Get active keyset
            keys_resp = await mint.get_keys()
            keysets = keys_resp.get("keysets", [])
            keyset_id = keysets[0]["id"] if keysets else ""

            # Simple denomination split using mint's active keyset id
            keys_resp_active = await mint.get_keys()
            keysets_active = keys_resp_active.get("keysets", [])
            keyset_id_active = keysets_active[0]["id"] if keysets_active else keyset_id

<<<<<<< HEAD
            remaining = mint_amount
            for denom in [64, 32, 16, 8, 4, 2, 1]:
                while remaining >= denom:
                    secret, blinding_data, blinded_msg = self._create_blinded_message(
                        denom, keyset_id_active
                    )
                    outputs.append(blinded_msg)
                    secrets.append(secret)
                    blinding_factors.append(blinding_data.r)  # Extract r from BlindingData
                    remaining -= denom
=======
            # Create blinded messages for the amount
            outputs, secrets, blinding_factors = (
                self._create_blinded_messages_for_amount(mint_amount, keyset_id_active)
            )
>>>>>>> 92ec1209

            # Mint tokens
            mint_resp = await mint.mint(quote=quote_id, outputs=outputs)

            # Get mint public key for unblinding
            keys_resp = await mint.get_keys()
            mint_keys = None
            for ks in keys_resp.get("keysets", []):
                if ks["id"] == keyset_id_active:
                    keys_data: str | dict[str, str] = ks.get("keys", {})
                    if isinstance(keys_data, dict) and keys_data:
                        mint_keys = keys_data
                        break

            if not mint_keys:
                raise WalletError("Could not find mint keys")

            # Convert to proofs
            new_proofs: list[ProofDict] = []
            for i, sig in enumerate(mint_resp["signatures"]):
                # Get the public key for this amount
                amount = sig["amount"]
                mint_pubkey = self._get_mint_pubkey_for_amount(mint_keys, amount)
                if not mint_pubkey:
                    raise WalletError(
                        f"Could not find mint public key for amount {amount}"
                    )

                # Unblind the signature
                C_ = PublicKey(bytes.fromhex(sig["C_"]))
                r = bytes.fromhex(blinding_factors[i])
                C = unblind_signature(C_, r, mint_pubkey)

                new_proofs.append(
                    ProofDict(
                        id=sig["id"],
                        amount=sig["amount"],
                        secret=secrets[i],
                        C=C.format(compressed=True).hex(),
                        mint=self.mint_urls[0],
                    )
                )

            # Publish token event
            token_event_id = await self.publish_token_event(new_proofs)

            # Publish spending history
            await self.publish_spending_history(
                direction="in",
                amount=mint_amount,
                created_token_ids=[token_event_id],
            )

        return dict(quote_status)  # type: ignore

    async def mint_async(
        self, amount: int, *, timeout: int = 300
    ) -> tuple[str, asyncio.Task[bool]]:
        """Create a Lightning invoice and return a task that completes when paid.

        This returns immediately with the invoice and a background task that
        polls for payment.

        Args:
            amount: Amount in the wallet's currency unit
            timeout: Maximum seconds to wait for payment (default: 5 minutes)

        Returns:
            Tuple of (lightning_invoice, payment_task)
            The payment_task returns True when paid, False on timeout

        Example:
            invoice, task = await wallet.mint_async(100)
            print(f"Pay: {invoice}")
            # Do other things...
            paid = await task  # Wait for payment
        """
        invoice, quote_id = await self.create_quote(amount)

        async def poll_payment() -> bool:
            start_time = time.time()
            poll_interval = 1.0

            while (time.time() - start_time) < timeout:
                quote_status = await self.check_quote_status(quote_id, amount)
                if quote_status.get("paid"):
                    return True

                await asyncio.sleep(poll_interval)
                poll_interval = min(poll_interval * 1.2, 5.0)

            return False

        # Create background task
        task = asyncio.create_task(poll_payment())
        return invoice, task

    # ─────────────────────────────── Send ─────────────────────────────────────

    async def melt(self, invoice: str) -> None:
        """Pay a Lightning invoice by melting tokens with automatic multi-mint support.

        This enhanced implementation will:
        1. Check the invoice amount first
        2. Verify total balance across all mints
        3. If no single mint has enough, automatically swap proofs to consolidate
        4. Execute payment from the mint with sufficient balance

        Args:
            invoice: BOLT-11 Lightning invoice to pay

        Raises:
            WalletError: If insufficient balance or payment fails

        Example:
            await wallet.melt("lnbc100n1...")
        """
        # First, get the invoice amount by checking with any mint that supports this unit
        invoice_amount = None
        lightning_fee_estimate = 0
        capable_mints: list[tuple[str, Mint, dict]] = []  # (url, mint, quote)
        
        # Check which mints can handle this invoice and get the amount
        for mint_url in self.mint_urls:
            try:
                mint = self._get_mint(mint_url)
                quote = await mint.create_melt_quote(
                    unit=self.currency,
                    request=invoice,
                )
                
                # Extract invoice amount from the first successful quote
                if invoice_amount is None:
                    invoice_amount = int(quote.get("amount", 0))
                    # Use the highest fee estimate we see
                    fee_reserve = int(quote.get("fee_reserve", 0))
                    lightning_fee_estimate = max(lightning_fee_estimate, fee_reserve)
                
                capable_mints.append((mint_url, mint, quote))
            except Exception:
                # This mint can't handle the invoice, skip it
                continue
        
        if not capable_mints:
            raise WalletError("No mint can handle this invoice")
        
        if invoice_amount is None or invoice_amount == 0:
            raise WalletError("Could not determine invoice amount")
        
        # Get current wallet state to check total balance
        state = await self.fetch_wallet_state(check_proofs=True)
        total_balance = state.balance
        
        # Group proofs by mint for balance checking
        proofs_by_mint: dict[str, list[ProofDict]] = {}
        for proof in state.proofs:
            mint_url = proof.get("mint") or (self.mint_urls[0] if self.mint_urls else "")
            if mint_url not in proofs_by_mint:
                proofs_by_mint[mint_url] = []
            proofs_by_mint[mint_url].append(proof)
        
        # Calculate total fees needed (lightning + estimated input fees)
        # Estimate ~2-3 proofs will be used, with average fee of 1 sat per proof
        estimated_input_fees = 3  # Conservative estimate
        total_amount_needed = invoice_amount + lightning_fee_estimate + estimated_input_fees
        
        # Check if we have enough total balance
        if total_balance < total_amount_needed:
            raise WalletError(
                f"Insufficient total balance. Need {total_amount_needed} "
                f"(invoice: {invoice_amount}, fees: ~{lightning_fee_estimate + estimated_input_fees}), "
                f"have {total_balance}"
            )
        
        # Check each capable mint's balance
        selected_mint_url = None
        selected_mint = None
        selected_quote = None
        mint_balances: dict[str, int] = {}
        
        for mint_url, mint, quote in capable_mints:
            mint_proofs = proofs_by_mint.get(mint_url, [])
            mint_balance = sum(p["amount"] for p in mint_proofs)
            mint_balances[mint_url] = mint_balance
            
            # Calculate actual input fees for this mint's proofs
            try:
                actual_input_fees = await self.calculate_total_input_fees(mint, mint_proofs[:5])  # Estimate with first 5 proofs
                # Scale up the estimate based on total proofs needed
                proofs_needed = (total_amount_needed + mint_balance - 1) // mint_balance  # Ceiling division
                estimated_mint_fees = actual_input_fees * proofs_needed
            except Exception:
                estimated_mint_fees = estimated_input_fees
            
            # Check if this mint has enough balance
            if mint_balance >= invoice_amount + int(quote.get("fee_reserve", 0)) + estimated_mint_fees:
                selected_mint_url = mint_url
                selected_mint = mint
                selected_quote = quote
                break
        
        # If no single mint has enough, we need to consolidate proofs
        if selected_mint_url is None:
            # Find the mint with the highest balance among capable mints
            if mint_balances:
                target_mint_url = max(mint_balances.keys(), key=lambda k: mint_balances[k])
                
                # Find the corresponding mint and quote
                for mint_url, mint, quote in capable_mints:
                    if mint_url == target_mint_url:
                        selected_mint_url = mint_url
                        selected_mint = mint
                        selected_quote = quote
                        break
                
                # Calculate how much we need to transfer to the target mint
                current_balance = mint_balances[target_mint_url]
                amount_to_transfer = total_amount_needed - current_balance + 10  # Add small buffer
                
                # Collect proofs from other mints to swap
                proofs_to_swap: list[ProofDict] = []
                collected_amount = 0
                
                for mint_url, proofs in proofs_by_mint.items():
                    if mint_url == target_mint_url:
                        continue  # Skip the target mint
                    
                    for proof in proofs:
                        if collected_amount >= amount_to_transfer:
                            break
                        proofs_to_swap.append(proof)
                        collected_amount += proof["amount"]
                    
                    if collected_amount >= amount_to_transfer:
                        break
                
                if collected_amount < amount_to_transfer:
                    raise WalletError(
                        f"Cannot consolidate enough proofs. Need {amount_to_transfer}, "
                        f"collected {collected_amount} from other mints"
                    )
                
                # Perform the swap to consolidate proofs at target mint
                print(f"Consolidating {collected_amount} from other mints to {target_mint_url}...")
                
                # Create a token from the proofs to swap
                # Group by source mint for proper token creation
                swap_tokens: list[str] = []
                for source_mint_url in set(p.get("mint", "") for p in proofs_to_swap):
                    mint_proofs = [p for p in proofs_to_swap if p.get("mint", "") == source_mint_url]
                    if mint_proofs:
                        token = self._serialize_proofs_for_token(mint_proofs, source_mint_url)
                        swap_tokens.append(token)
                
                # Redeem each token at the target mint
                for token in swap_tokens:
                    await self.swap_mints(token, target_mint=target_mint_url)
                
                print(f"Successfully consolidated proofs at {target_mint_url}")
        
        # Now we have a mint with sufficient balance, proceed with standard melt
        if not selected_mint or not selected_quote:
            raise WalletError("Failed to select mint for payment")
        
        # Re-fetch proofs after potential consolidation
        if len(swap_tokens if 'swap_tokens' in locals() else []) > 0:
            state = await self.fetch_wallet_state(check_proofs=True)
            proofs_by_mint = {}
            for proof in state.proofs:
                mint_url = proof.get("mint") or (self.mint_urls[0] if self.mint_urls else "")
                if mint_url not in proofs_by_mint:
                    proofs_by_mint[mint_url] = []
                proofs_by_mint[mint_url].append(proof)
        
        # Select proofs from the chosen mint
        mint_proofs = proofs_by_mint.get(selected_mint_url, [])
        lightning_fee_reserve = int(selected_quote.get("fee_reserve", 0))
        
        # Select proofs to spend
        selected_proofs, selected_amount, events_to_delete = await self._select_proofs_for_amount(
            invoice_amount + lightning_fee_reserve, 
            mint_filter=selected_mint_url
        )
        
        # Calculate actual input fees
        try:
            input_fees = await self.calculate_total_input_fees(selected_mint, selected_proofs)
        except Exception:
            input_fees = 0
        
        # Total amount needed including all fees
        total_needed = invoice_amount + lightning_fee_reserve + input_fees
        
        # Check if we need more proofs to cover input fees
        if selected_amount < total_needed:
            selected_proofs, selected_amount, events_to_delete = await self._select_proofs_for_amount(
                total_needed,
                mint_filter=selected_mint_url
            )
            
            # Recalculate input fees with new selection
            try:
                input_fees = await self.calculate_total_input_fees(selected_mint, selected_proofs)
                total_needed = invoice_amount + lightning_fee_reserve + input_fees
            except Exception:
                input_fees = 0
                total_needed = invoice_amount + lightning_fee_reserve
        
        # Filter proofs to only those with valid keysets
        selected_proofs = await self._filter_proofs_by_keyset(
            selected_mint,
            selected_proofs,
            total_needed,
            operation=f"melt {invoice_amount} from mint {selected_mint_url}",
        )
        
        # Convert to mint proofs
        mint_proofs: list[Proof] = []
        for p in selected_proofs:
            mint_proofs.append(self._proofdict_to_mint_proof(p))
        
        # Calculate change amount
        change_amount = selected_amount - total_needed
<<<<<<< HEAD
        change_outputs: list[BlindedMessage] = []
        change_secrets: list[str] = []
        change_blinding_factors: list[str] = []
        
=======

>>>>>>> 92ec1209
        if change_amount > 0:
            keyset_id = selected_proofs[0]["id"]
            
            # Use the mint's currently active keyset for outputs
            keys_resp_active = await selected_mint.get_keys()
            keysets_active = keys_resp_active.get("keysets", [])
            keyset_id_active = keysets_active[0]["id"] if keysets_active else keyset_id
<<<<<<< HEAD
            
            for denom in [64, 32, 16, 8, 4, 2, 1]:
                while remaining >= denom:
                    secret, blinding_data, blinded_msg = self._create_blinded_message(
                        denom, keyset_id_active
                    )
                    change_outputs.append(blinded_msg)
                    change_secrets.append(secret)
                    change_blinding_factors.append(blinding_data.r)  # Extract r from BlindingData
                    remaining -= denom
        
=======

            # Create blinded messages for change
            change_outputs, change_secrets, change_blinding_factors = (
                self._create_blinded_messages_for_amount(
                    change_amount, keyset_id_active
                )
            )
        else:
            change_outputs = []
            change_secrets = []
            change_blinding_factors = []

>>>>>>> 92ec1209
        # Execute melt
        melt_resp = await selected_mint.melt(
            quote=selected_quote["quote"],
            inputs=mint_proofs,
            outputs=change_outputs if change_outputs else None,
        )
        
        # Process change if any
        mint_keys = None
        if change_outputs and melt_resp.get("change"):
            # Get mint public key for unblinding change
            keys_resp = await selected_mint.get_keys()
            for ks in keys_resp.get("keysets", []):
                if ks["id"] == keyset_id_active:
                    keys_data: str | dict[str, str] = ks.get("keys", {})
                    if isinstance(keys_data, dict) and keys_data:
                        mint_keys = keys_data
                        break
<<<<<<< HEAD
        
        # Delete old token events
        old_token_ids = list(events_to_delete)
        
        # Create new token event for change
        created_ids = []
        if melt_resp.get("change") and mint_keys:
            change_proofs: list[ProofDict] = []
=======

        # Process change proofs before deleting old events
        change_proofs: list[ProofDict] = []
        if change_outputs and melt_resp.get("change") and mint_keys:
>>>>>>> 92ec1209
            for i, sig in enumerate(melt_resp["change"]):
                # Get the public key for this amount
                amount = sig["amount"]
                mint_pubkey = self._get_mint_pubkey_for_amount(mint_keys, amount)
                if not mint_pubkey:
                    raise WalletError(f"Could not find mint public key for amount {amount}")
                
                # Unblind the signature
                C_ = PublicKey(bytes.fromhex(sig["C_"]))
                r = bytes.fromhex(change_blinding_factors[i])
                C = unblind_signature(C_, r, mint_pubkey)
                
                change_proofs.append(
                    ProofDict(
                        id=sig["id"],
                        amount=sig["amount"],
                        secret=change_secrets[i],
                        C=C.format(compressed=True).hex(),
                        mint=selected_mint_url,
                    )
                )
<<<<<<< HEAD
            
            token_event_id = await self.publish_token_event(
                change_proofs,
                deleted_token_ids=old_token_ids,
            )
            created_ids = [token_event_id]
        
        # Publish spending history with fee information
=======
        elif change_amount > 0:
            # Expected change but didn't receive it - this is a critical error
            raise WalletError(
                f"Mint did not return expected change of {change_amount} {self.currency}. "
                f"This could result in loss of funds. Melt response: {melt_resp}"
            )

        # Collect remaining proofs not used in this melt operation
        remaining_proofs: list[ProofDict] = []
        used_proof_ids = {f"{p['secret']}:{p['C']}" for p in selected_proofs}
        for proof in state.proofs:
            proof_id = f"{proof['secret']}:{proof['C']}"
            if proof_id not in used_proof_ids:
                remaining_proofs.append(proof)

        # Add change proofs to remaining proofs
        remaining_proofs.extend(change_proofs)

        # Delete old token events
        old_token_ids = list(events_to_delete)

        # Create new token events for remaining proofs
        created_ids: list[str] = []
        if remaining_proofs:
            # Group remaining proofs by mint
            remaining_by_mint: dict[str, list[ProofDict]] = {}
            for proof in remaining_proofs:
                mint_url = proof.get("mint") or melt_mint_url
                if mint_url not in remaining_by_mint:
                    remaining_by_mint[mint_url] = []
                remaining_by_mint[mint_url].append(proof)

            # Publish token events for each mint
            for mint_url, mint_proofs_dict in remaining_by_mint.items():
                try:
                    token_event_id = await self.publish_token_event(
                        mint_proofs_dict,
                        deleted_token_ids=old_token_ids if not created_ids else None,
                    )
                    created_ids.append(token_event_id)
                except Exception as e:
                    # If we can't publish the new token event, we need to handle this carefully
                    print(f"Warning: Failed to publish change proofs to relays: {e}")
                    # Try to at least publish to one relay as fallback
                    for relay in self.relay_instances[:1]:
                        try:
                            simple_event = self._create_event(
                                kind=EventKind.Token,
                                content=self._nip44_encrypt(
                                    json.dumps(
                                        {"mint": mint_url, "proofs": mint_proofs}
                                    )
                                ),
                                tags=[
                                    ["a", f"{EventKind.Wallet}:{self._get_pubkey()}"]
                                ],
                            )
                            self._sign_event(simple_event)
                            # Create NostrEvent from the signed event dict
                            nostr_event = NostrEvent(
                                id=simple_event["id"],
                                pubkey=simple_event["pubkey"],
                                created_at=simple_event["created_at"],
                                kind=simple_event["kind"],
                                tags=simple_event["tags"],
                                content=simple_event["content"],
                                sig=simple_event["sig"],
                            )
                            await relay.publish_event(nostr_event)
                            print("Successfully published to fallback relay")
                            break
                        except Exception:
                            continue
        else:
            # Still need to delete old events even if no remaining proofs
            for event_id in old_token_ids:
                await self.delete_token_event(event_id)

        # Publish spending history
>>>>>>> 92ec1209
        await self.publish_spending_history(
            direction="out",
            amount=invoice_amount + input_fees,  # Include input fees in spending amount
            created_token_ids=created_ids,
            destroyed_token_ids=old_token_ids,
        )

    async def send(self, amount: int) -> str:
        """Create a Cashu token for sending.

        Selects proofs worth at least the specified amount and returns a 
        Cashu token string. If the selected proofs are worth more than the 
        amount, change proofs will be created and stored.

        Args:
            amount: Amount to send in the wallet's currency unit

        Returns:
            Cashu token string that can be sent to another wallet

        Raises:
            WalletError: If insufficient balance or operation fails

        Example:
            token = await wallet.send(100)
            print(f"Send this token: {token}")
        """
        # Select proofs for the amount
        selected_proofs, selected_amount, events_to_delete = await self._select_proofs_for_amount(amount)

        if not selected_proofs:
            raise WalletError(f"Insufficient balance. Need {amount}")

        # Group proofs by mint for fee calculation
        proofs_by_mint: dict[str, list[ProofDict]] = {}
        for proof in selected_proofs:
            mint_url = proof.get("mint") or (self.mint_urls[0] if self.mint_urls else "")
            if mint_url not in proofs_by_mint:
                proofs_by_mint[mint_url] = []
            proofs_by_mint[mint_url].append(proof)

        # Calculate input fees for all mints involved
        total_input_fees = 0
        for mint_url, mint_proofs in proofs_by_mint.items():
            try:
                mint = self._get_mint(mint_url)
                mint_input_fees = await self.calculate_total_input_fees(mint, mint_proofs)
                total_input_fees += mint_input_fees
            except Exception:
                # Fallback to zero fees if calculation fails
                continue

        # Check if we need more proofs to cover input fees
        total_amount_needed = amount + total_input_fees
        if selected_amount < total_amount_needed:
            # Need to select more proofs to cover input fees
            selected_proofs, selected_amount, events_to_delete = await self._select_proofs_for_amount(
                total_amount_needed
            )
            
            # Recalculate input fees with new proof selection
            proofs_by_mint = {}
            for proof in selected_proofs:
                mint_url = proof.get("mint") or (self.mint_urls[0] if self.mint_urls else "")
                if mint_url not in proofs_by_mint:
                    proofs_by_mint[mint_url] = []
                proofs_by_mint[mint_url].append(proof)
            
            total_input_fees = 0
            for mint_url, mint_proofs in proofs_by_mint.items():
                try:
                    mint = self._get_mint(mint_url)
                    mint_input_fees = await self.calculate_total_input_fees(mint, mint_proofs)
                    total_input_fees += mint_input_fees
                except Exception:
                    continue

        # Determine which mint to use (prefer the one with most proofs)
        selected_mint_url = max(proofs_by_mint.keys(), key=lambda k: len(proofs_by_mint[k]))
        mint = self._get_mint(selected_mint_url)

        remaining_proofs: list[ProofDict] = []

        # If we selected too much, need to split
        total_amount_with_fees = amount + total_input_fees
        if selected_amount > total_amount_with_fees:
            # Filter proofs to only those with valid keysets for this mint
            selected_proofs = await self._filter_proofs_by_keyset(
                mint,
                selected_proofs,
                total_amount_with_fees,
                operation=f"send {amount} from mint {selected_mint_url}",
            )
            # Recalculate selected amount after filtering
            selected_amount = sum(p["amount"] for p in selected_proofs)

            # Convert to mint proofs
            mint_proofs_for_swap: list[Proof] = []
            for p in selected_proofs:
                mint_proofs_for_swap.append(self._proofdict_to_mint_proof(p))

            # Use the mint's currently active keyset for outputs
            keyset_id = selected_proofs[0]["id"]
            keys_resp_active = await mint.get_keys()
            keysets_active = keys_resp_active.get("keysets", [])
            keyset_id_active = keysets_active[0]["id"] if keysets_active else keyset_id

<<<<<<< HEAD
            # Outputs for sending (amount only, fees are consumed)
            send_outputs: list[BlindedMessage] = []
            send_secrets: list[str] = []
            remaining = amount
            for denom in [64, 32, 16, 8, 4, 2, 1]:
                while remaining >= denom:
                    secret, blinding_data, blinded_msg = self._create_blinded_message(
                        denom, keyset_id_active
                    )
                    outputs.append(blinded_msg)
                    send_outputs.append(blinded_msg)
                    all_secrets.append(secret)
                    send_secrets.append(secret)
                    all_blinding_factors.append(blinding_data.r)  # Extract r from BlindingData
                    remaining -= denom

            # Outputs for change (excluding fees which are consumed)
            change_amount = selected_amount - total_amount_with_fees
            remaining = change_amount
            for denom in [64, 32, 16, 8, 4, 2, 1]:
                while remaining >= denom:
                    secret, blinding_data, blinded_msg = self._create_blinded_message(
                        denom, keyset_id_active
                    )
                    outputs.append(blinded_msg)
                    all_secrets.append(secret)
                    all_blinding_factors.append(blinding_data.r)  # Extract r from BlindingData
                    remaining -= denom
=======
            # Create outputs for exact amount
            send_outputs, send_secrets, send_blinding_factors = (
                self._create_blinded_messages_for_amount(amount, keyset_id_active)
            )

            # Create outputs for change
            change_amount = selected_amount - amount
            change_outputs, change_secrets, change_blinding_factors = (
                self._create_blinded_messages_for_amount(
                    change_amount, keyset_id_active
                )
            )

            # Combine all outputs, secrets, and blinding factors
            outputs = send_outputs + change_outputs
            all_secrets = send_secrets + change_secrets
            all_blinding_factors = send_blinding_factors + change_blinding_factors
>>>>>>> 92ec1209

            # Swap for exact denominations
            swap_resp = await mint.swap(inputs=mint_proofs_for_swap, outputs=outputs)

            # Get mint public key for unblinding
            keys_resp = await mint.get_keys()
            mint_keys = None
            for ks in keys_resp.get("keysets", []):
                if ks["id"] == keyset_id_active:
                    keys_data: str | dict[str, str] = ks.get("keys", {})
                    if isinstance(keys_data, dict) and keys_data:
                        mint_keys = keys_data
                        break

            if not mint_keys:
                raise WalletError("Could not find mint keys")

            # Separate send and change proofs
            send_proofs: list[ProofDict] = []
            change_proofs: list[ProofDict] = []

            for i, sig in enumerate(swap_resp["signatures"]):
                # Get the public key for this amount
                amount_val = sig["amount"]
                mint_pubkey = self._get_mint_pubkey_for_amount(mint_keys, amount_val)
                if not mint_pubkey:
                    raise WalletError(
                        f"Could not find mint public key for amount {amount_val}"
                    )

                # Unblind the signature
                C_ = PublicKey(bytes.fromhex(sig["C_"]))
                r = bytes.fromhex(all_blinding_factors[i])
                C = unblind_signature(C_, r, mint_pubkey)

                proof = ProofDict(
                    id=sig["id"],
                    amount=sig["amount"],
                    secret=all_secrets[i],
                    C=C.format(compressed=True).hex(),
                    mint=selected_mint_url,
                )

                if i < len(send_outputs):
                    send_proofs.append(proof)
                else:
                    change_proofs.append(proof)

            # Update remaining proofs with change proofs
            remaining_proofs.extend(change_proofs)
            selected_proofs = send_proofs

        # Create Cashu token
        token = self._serialize_proofs_for_token(selected_proofs, selected_mint_url)

        # Delete old token events and create new one for remaining
        deleted_event_ids = list(events_to_delete)

        if remaining_proofs:
            # Group remaining proofs by mint for publishing
            remaining_by_mint: dict[str, list[ProofDict]] = {}
            for proof in remaining_proofs:
                mint_url = proof.get("mint") or selected_mint_url
                if mint_url not in remaining_by_mint:
                    remaining_by_mint[mint_url] = []
                remaining_by_mint[mint_url].append(proof)

            # Publish token events for each mint
            created_ids: list[str] = []
            for mint_url, mint_proofs in remaining_by_mint.items():
                token_event_id = await self.publish_token_event(
                    mint_proofs,
                    deleted_token_ids=deleted_event_ids if not created_ids else None,
                )
                created_ids.append(token_event_id)
        else:
            # Still need to delete old events even if no remaining proofs
            for event_id in deleted_event_ids:
                await self.delete_token_event(event_id)
            created_ids = []

        # Publish spending history with fee information
        await self.publish_spending_history(
            direction="out",
            amount=amount + total_input_fees,  # Include input fees in spending amount
            created_token_ids=created_ids,
            destroyed_token_ids=deleted_event_ids,
        )

        return token

    async def send_to_lnurl(
        self,
        lnurl: str,
        amount: int,
        *,
        fee_estimate: float = 0.01,
        max_fee: int | None = None,
        mint_fee_reserve: int = 1,
    ) -> int:
        """Send funds to an LNURL address.

        Args:
            lnurl: LNURL string (can be lightning:, user@host, bech32, or direct URL)
            amount: Amount to send in the wallet's currency unit
            fee_estimate: Fee estimate as a percentage (default: 1%)
            max_fee: Maximum fee in the wallet's currency unit (optional)
            mint_fee_reserve: Expected mint fee reserve (default: 1 sat)

        Returns:
            Amount actually paid in the wallet's currency unit

        Raises:
            WalletError: If amount is outside LNURL limits or insufficient balance
            LNURLError: If LNURL operations fail

        Example:
            # Send 1000 sats to a Lightning Address
            paid = await wallet.send_to_lnurl("user@getalby.com", 1000)
            print(f"Paid {paid} sats")
        """
        from .lnurl import get_lnurl_data, get_lnurl_invoice

        # Get current balance
        state = await self.fetch_wallet_state(check_proofs=True)
        balance = state.balance

        # Check if we have enough balance for amount + mint fees
        min_required_balance = amount + mint_fee_reserve
        if balance < min_required_balance:
            raise WalletError(
                f"Insufficient balance. Need at least {min_required_balance} {self.currency} "
                f"(amount: {amount} + mint fees: {mint_fee_reserve}), but have {balance}"
            )

        # Get LNURL data
        lnurl_data = await get_lnurl_data(lnurl)

        # Convert amounts based on currency
        if self.currency == "sat":
            amount_msat = amount * 1000
            min_sendable_sat = lnurl_data["min_sendable"] // 1000
            max_sendable_sat = lnurl_data["max_sendable"] // 1000
            unit_str = "sat"
        elif self.currency == "msat":
            amount_msat = amount
            min_sendable_sat = lnurl_data["min_sendable"]
            max_sendable_sat = lnurl_data["max_sendable"]
            unit_str = "msat"
        else:
            raise WalletError(f"Currency {self.currency} not supported for LNURL")

        # Check amount limits
        if not (
            lnurl_data["min_sendable"] <= amount_msat <= lnurl_data["max_sendable"]
        ):
            raise WalletError(
                f"Amount {amount} {unit_str} is outside LNURL limits "
                f"({min_sendable_sat} - {max_sendable_sat} {unit_str})"
            )

        # For small amounts or when balance is tight, request the full amount
        # and let mint fees come from any excess balance
        if amount <= 10 or balance <= min_required_balance + 2:
            amount_to_request = amount_msat
        else:
            # For larger amounts with comfortable balance, try to optimize fees
            estimated_fee = int(amount * fee_estimate)
            if max_fee is not None:
                estimated_fee = min(estimated_fee, max_fee)
            estimated_fee = max(estimated_fee, 1)  # Minimum 1 unit fee

            amount_to_request = amount_msat - (
                estimated_fee * (1000 if self.currency == "sat" else 1)
            )

            # Ensure amount_to_request meets LNURL minimum requirements
            if amount_to_request < lnurl_data["min_sendable"]:
                amount_to_request = amount_msat

        # Get Lightning invoice
        bolt11_invoice, invoice_data = await get_lnurl_invoice(
            lnurl_data["callback_url"], amount_to_request
        )

        # Get balance before payment (with fresh state)
        state_before = await self.fetch_wallet_state(check_proofs=True)
        balance_before = state_before.balance

        # Pay the invoice using melt
        await self.melt(bolt11_invoice)

        # Wait a bit for state to propagate to relays
        await asyncio.sleep(0.5)

        # Get balance after payment to calculate actual amount paid
        try:
            state_after = await self.fetch_wallet_state(check_proofs=True)
            balance_after = state_after.balance
            actual_paid = balance_before - balance_after
        except Exception:
            # If we can't get updated state, estimate based on invoice amount
            if self.currency == "sat":
                # Add estimated Lightning routing fee (typically 1-3 sats for small amounts)
                actual_paid = (
                    amount_to_request + 999
                ) // 1000 + 2  # Invoice + ~2 sat fee
            else:  # msat
                actual_paid = amount_to_request + 2000  # Add ~2000 msat fee

        # Return the actual amount paid from the wallet
        return actual_paid

    async def roll_over_proofs(
        self,
        *,
        spent_proofs: list[ProofDict],
        unspent_proofs: list[ProofDict],
        deleted_event_ids: list[str],
    ) -> str:
        """Roll over unspent proofs after a partial spend and return new token id."""
        # Delete old token events
        for event_id in deleted_event_ids:
            await self.delete_token_event(event_id)

        # Create new token event with unspent proofs
        return await self.publish_token_event(
            unspent_proofs,
            deleted_token_ids=deleted_event_ids,
        )

    # ─────────────────────────────── Cleanup ──────────────────────────────────

    async def aclose(self) -> None:
        """Close underlying HTTP clients."""
        await self.mint_client.aclose()

        # Close relay connections
        for relay in self.relay_instances:
            await relay.disconnect()

        # Close mint clients
        for mint in self.mints.values():
            await mint.aclose()

    # ───────────────────────── Async context manager ──────────────────────────

    async def __aenter__(self) -> "Wallet":
        """Enter async context and auto-initialize wallet."""
        try:
            # Try to fetch existing wallet state with proof validation
            await self.fetch_wallet_state(check_proofs=True)
        except Exception:
            # If no wallet exists or fetch fails, create a new wallet event
            try:
                await self.create_wallet_event()
            except Exception:
                # If we can't create a wallet event, that's okay -
                # user might just want to do offline operations
                pass
        return self

    async def __aexit__(self, exc_type, exc, tb) -> None:  # noqa: D401  (simple return)
        await self.aclose()

    # ───────────────────────── Factory Methods ────────────────────────────────

    @classmethod
    async def create(
        cls,
        nsec: str,
        *,
        mint_urls: list[str] | None = None,
        currency: CurrencyUnit = "sat",
        wallet_privkey: str | None = None,
        relays: list[str] | None = None,
        auto_init: bool = True,
    ) -> "Wallet":
        """Create and optionally initialize a wallet with network operations.

        Args:
            nsec: Nostr private key
            mint_urls: Cashu mint URLs
            currency: Currency unit
            wallet_privkey: Private key for P2PK operations
            relays: Nostr relay URLs
            auto_init: If True, create wallet event and fetch state

        Returns:
            Initialized wallet instance
        """
        wallet = cls(
            nsec=nsec,
            mint_urls=mint_urls,
            currency=currency,
            wallet_privkey=wallet_privkey,
            relays=relays,
        )

        if auto_init:
            try:
                # Try to fetch existing state first with proof validation
                await wallet.fetch_wallet_state(check_proofs=True)
            except Exception:
                # If no wallet exists, create one
                await wallet.create_wallet_event()

        return wallet

    def _proofdict_to_mint_proof(self, proof_dict: ProofDict) -> Proof:
        """Convert ProofDict (with base64 secret) to Proof (with hex secret) for mint.

        NIP-60 stores secrets as base64, but Cashu protocol expects hex.
        """
        # Decode base64 secret to get raw bytes
        try:
            secret_bytes = base64.b64decode(proof_dict["secret"])
            secret_hex = secret_bytes.hex()
        except Exception:
            # Fallback: assume it's already hex (backwards compatibility)
            secret_hex = proof_dict["secret"]

        return Proof(
            id=proof_dict["id"],
            amount=proof_dict["amount"],
            secret=secret_hex,  # Mint expects hex
            C=proof_dict["C"],
        )

    def calculate_input_fees(self, proofs: list[ProofDict], keyset_info: dict) -> int:
        """Calculate input fees based on number of proofs and keyset fee rate.
        
        Args:
            proofs: List of proofs being spent
            keyset_info: Keyset information containing input_fee_ppk
            
        Returns:
            Total input fees in base currency units (e.g., satoshis)
            
        Example:
            With input_fee_ppk=1000 (1 sat per proof) and 3 proofs:
            fee = (3 * 1000) // 1000 = 3 satoshis
        """
        input_fee_ppk = keyset_info.get("input_fee_ppk", 0)
        
        # Ensure input_fee_ppk is an integer (could be string from API)
        try:
            input_fee_ppk = int(input_fee_ppk)
        except (ValueError, TypeError):
            input_fee_ppk = 0
            
        if input_fee_ppk == 0:
            return 0
        
        num_proofs = len(proofs)
        # Fee is calculated as: (number_of_proofs * input_fee_ppk) / 1000
        # Using integer division to avoid floating point precision issues
        return (num_proofs * input_fee_ppk) // 1000

    async def calculate_total_input_fees(self, mint: Mint, proofs: list[ProofDict]) -> int:
        """Calculate total input fees for proofs across different keysets.
        
        Args:
            mint: Mint instance to query keyset information
            proofs: List of proofs being spent
            
        Returns:
            Total input fees for all proofs
        """
        try:
            # Get keyset information from mint
            keysets_resp = await mint.get_keysets()
            keyset_fees = {}
            
            # Build mapping of keyset_id -> input_fee_ppk
            for keyset in keysets_resp["keysets"]:
                keyset_fees[keyset["id"]] = keyset.get("input_fee_ppk", 0)
            
            # Group proofs by keyset and calculate fees
            total_fee = 0
            keyset_proof_counts = {}
            
            for proof in proofs:
                keyset_id = proof["id"]
                if keyset_id not in keyset_proof_counts:
                    keyset_proof_counts[keyset_id] = 0
                keyset_proof_counts[keyset_id] += 1
            
            # Calculate fees for each keyset
            for keyset_id, proof_count in keyset_proof_counts.items():
                fee_rate = keyset_fees.get(keyset_id, 0)
                # Ensure fee_rate is an integer (could be string from API)
                try:
                    fee_rate = int(fee_rate)
                except (ValueError, TypeError):
                    fee_rate = 0
                keyset_fee = (proof_count * fee_rate) // 1000
                total_fee += keyset_fee
            
            return total_fee
            
        except Exception:
            # Fallback to zero fees if keyset info unavailable
            # This ensures wallet doesn't break when connecting to older mints
            return 0

    def estimate_transaction_fees(self, 
                                  input_proofs: list[ProofDict], 
                                  keyset_info: dict,
                                  lightning_fee_reserve: int = 0) -> tuple[int, int]:
        """Estimate total transaction fees including input fees and lightning fees.
        
        Args:
            input_proofs: Proofs being spent as inputs
            keyset_info: Keyset information for input fee calculation
            lightning_fee_reserve: Lightning network fee reserve from melt quote
            
        Returns:
            Tuple of (input_fees, total_fees)
        """
        input_fees = self.calculate_input_fees(input_proofs, keyset_info)
        total_fees = input_fees + lightning_fee_reserve
        
        return input_fees, total_fees

    async def _select_proofs_for_amount(self, 
                                        amount: int, 
                                        mint_filter: str | None = None) -> tuple[list[ProofDict], int, set[str]]:
        """Select proofs worth at least the specified amount.
        
        Args:
            amount: Minimum amount needed
            mint_filter: Optional mint URL to filter proofs by
            
        Returns:
            Tuple of (selected_proofs, total_amount, events_to_delete)
        """
        # Get current wallet state with proof validation
        state = await self.fetch_wallet_state(check_proofs=True)
        
        # Filter proofs by mint if specified
        available_proofs = []
        if mint_filter:
            for proof in state.proofs:
                proof_mint = proof.get("mint") or (self.mint_urls[0] if self.mint_urls else "")
                if proof_mint == mint_filter:
                    available_proofs.append(proof)
        else:
            available_proofs = state.proofs
        
        # Sort proofs by amount (ascending) for efficient selection
        available_proofs.sort(key=lambda p: p["amount"])
        
        selected_proofs: list[ProofDict] = []
        selected_amount = 0
        events_to_delete: set[str] = set()
        proof_to_event_id = state.proof_to_event_id or {}
        
        # Select proofs until we have enough
        for proof in available_proofs:
            if selected_amount >= amount:
                break
                
            selected_proofs.append(proof)
            selected_amount += proof["amount"]
            
            # Track which event this proof came from for deletion
            proof_id = f"{proof['secret']}:{proof['C']}"
            if proof_id in proof_to_event_id:
                events_to_delete.add(proof_to_event_id[proof_id])
        
        return selected_proofs, selected_amount, events_to_delete

    async def _filter_proofs_by_keyset(
        self,
        mint: Mint,
        proofs: list[ProofDict],
        required_amount: int,
        *,
        operation: str = "spend",
    ) -> list[ProofDict]:
        """Filter proofs to only those with valid keysets for the given mint.

        Args:
            mint: The mint instance to validate against
            proofs: List of proofs to filter
            required_amount: Minimum amount needed after filtering
            operation: Description of the operation for error messages

        Returns:
            Filtered list of proofs with valid keysets

        Raises:
            WalletError: If not enough valid proofs to meet required_amount
        """
        # Simply return all proofs - let the mint validate them
        # The previous implementation was too restrictive, filtering out proofs
        # with inactive keysets that are still valid and spendable
        return proofs


class TempWallet(Wallet):
    """Temporary wallet that generates a new random private key without storing it.

    This wallet creates a new random Nostr private key on initialization and
    operates entirely in memory. The private key is not stored or persisted
    anywhere, making it suitable for ephemeral operations.
    """

    def __init__(
        self,
        *,
        mint_urls: list[str] | None = None,
        currency: CurrencyUnit = "sat",
        wallet_privkey: str | None = None,
        relays: list[str] | None = None,
    ) -> None:
        """Initialize temporary wallet with a new random private key.

        Args:
            mint_urls: Cashu mint URLs (defaults to minibits mint)
            currency: Currency unit (sat, msat, or usd)
            wallet_privkey: Private key for P2PK operations (generated if not provided)
            relays: Nostr relay URLs to use
        """
        # Generate a new random private key
        temp_privkey = PrivateKey()
        temp_nsec = self._encode_nsec(temp_privkey)

        # Initialize parent with generated nsec
        super().__init__(
            nsec=temp_nsec,
            mint_urls=mint_urls,
            currency=currency,
            wallet_privkey=wallet_privkey,
            relays=relays,
        )

    def _encode_nsec(self, privkey: PrivateKey) -> str:
        """Encode private key as nsec (bech32) format.

        Args:
            privkey: The private key to encode

        Returns:
            nsec-encoded private key string
        """
        # Try to use bech32 encoding if available
        if bech32_decode is not None and convertbits is not None:
            from bech32 import bech32_encode  # type: ignore

            # Convert private key bytes to 5-bit groups for bech32
            key_bytes = privkey.secret
            converted = convertbits(key_bytes, 8, 5, pad=True)
            if converted is not None:
                encoded = bech32_encode("nsec", converted)
                if encoded:
                    return encoded

        # Fallback to hex encoding with nsec prefix
        return f"nsec_{privkey.to_hex()}"

    @classmethod
    async def create(  # type: ignore[override]
        cls,
        *,
        mint_urls: list[str] | None = None,
        currency: CurrencyUnit = "sat",
        wallet_privkey: str | None = None,
        relays: list[str] | None = None,
        auto_init: bool = True,
    ) -> "TempWallet":
        """Create and optionally initialize a temporary wallet.

        Args:
            mint_urls: Cashu mint URLs
            currency: Currency unit
            wallet_privkey: Private key for P2PK operations
            relays: Nostr relay URLs
            auto_init: If True, create wallet event and fetch state

        Returns:
            Initialized temporary wallet instance
        """
        wallet = cls(
            mint_urls=mint_urls,
            currency=currency,
            wallet_privkey=wallet_privkey,
            relays=relays,
        )

        if auto_init:
            try:
                # Try to fetch existing state first with proof validation
                await wallet.fetch_wallet_state(check_proofs=True)
            except Exception:
                # If no wallet exists, create one
                await wallet.create_wallet_event()

        return wallet


async def redeem_to_lnurl(token: str, lnurl: str, *, mint_fee_reserve: int = 1) -> int:
    """Redeem a token to an LNURL address and return the amount sent.

    This function automatically handles fees by reducing the send amount if needed.

    Args:
        token: Cashu token to redeem
        lnurl: LNURL/Lightning Address to send to
        mint_fee_reserve: Expected mint fee reserve (default: 1 sat)

    Returns:
        Amount actually sent (after fees)

    Raises:
        WalletError: If redeemed amount is too small (<=1 sat)
    """
    async with TempWallet() as wallet:
        amount, unit = await wallet.redeem(token)

        # Check if amount is too small
        if amount <= mint_fee_reserve:
            raise WalletError(
                f"Redeemed amount ({amount} {unit}) is too small. "
                f"After fees, nothing would be left to send."
            )

        # Try to send the full amount first
        try:
            paid = await wallet.send_to_lnurl(
                lnurl, amount, mint_fee_reserve=mint_fee_reserve
            )
            return paid
        except WalletError as e:
            # If insufficient balance due to fees, automatically adjust
            if "Insufficient balance" in str(e) and amount > mint_fee_reserve:
                # Send amount minus fee reserve
                adjusted_amount = amount - mint_fee_reserve
                paid = await wallet.send_to_lnurl(
                    lnurl, adjusted_amount, mint_fee_reserve=mint_fee_reserve
                )
                return paid
            raise<|MERGE_RESOLUTION|>--- conflicted
+++ resolved
@@ -1150,22 +1150,9 @@
             keysets_active[0]["id"] if keysets_active else proofs[0]["id"]
         )
 
-<<<<<<< HEAD
-        remaining = total_amount
-        for denom in [64, 32, 16, 8, 4, 2, 1]:
-            while remaining >= denom:
-                secret, blinding_data, blinded_msg = self._create_blinded_message(
-                    denom, keyset_id_active
-                )
-                outputs.append(blinded_msg)
-                secrets.append(secret)
-                blinding_factors.append(blinding_data.r)  # Extract r from BlindingData
-                remaining -= denom
-=======
         outputs, secrets, blinding_factors = self._create_blinded_messages_for_amount(
             total_amount, keyset_id_active
         )
->>>>>>> 92ec1209
 
         # Swap proofs for new ones
         response = await mint.swap(inputs=mint_proofs, outputs=outputs)
@@ -1382,22 +1369,9 @@
         amount_received = amount_to_mint
 
         # Create outputs for the received amount
-<<<<<<< HEAD
-        remaining = amount_received
-        for denom in [64, 32, 16, 8, 4, 2, 1]:
-            while remaining >= denom:
-                secret, blinding_data, blinded_msg = self._create_blinded_message(
-                    denom, keyset_id
-                )
-                outputs.append(blinded_msg)
-                secrets.append(secret)
-                blinding_factors.append(blinding_data.r)  # Extract r from BlindingData
-                remaining -= denom
-=======
         outputs, secrets, blinding_factors = self._create_blinded_messages_for_amount(
             amount_received, keyset_id
         )
->>>>>>> 92ec1209
 
         # Mint new tokens
         mint_resp = await target_mint_obj.mint(quote=quote_id, outputs=outputs)
@@ -1515,23 +1489,10 @@
             keysets_active = keys_resp_active.get("keysets", [])
             keyset_id_active = keysets_active[0]["id"] if keysets_active else keyset_id
 
-<<<<<<< HEAD
-            remaining = mint_amount
-            for denom in [64, 32, 16, 8, 4, 2, 1]:
-                while remaining >= denom:
-                    secret, blinding_data, blinded_msg = self._create_blinded_message(
-                        denom, keyset_id_active
-                    )
-                    outputs.append(blinded_msg)
-                    secrets.append(secret)
-                    blinding_factors.append(blinding_data.r)  # Extract r from BlindingData
-                    remaining -= denom
-=======
             # Create blinded messages for the amount
             outputs, secrets, blinding_factors = (
                 self._create_blinded_messages_for_amount(mint_amount, keyset_id_active)
             )
->>>>>>> 92ec1209
 
             # Mint tokens
             mint_resp = await mint.mint(quote=quote_id, outputs=outputs)
@@ -1855,14 +1816,6 @@
         
         # Calculate change amount
         change_amount = selected_amount - total_needed
-<<<<<<< HEAD
-        change_outputs: list[BlindedMessage] = []
-        change_secrets: list[str] = []
-        change_blinding_factors: list[str] = []
-        
-=======
-
->>>>>>> 92ec1209
         if change_amount > 0:
             keyset_id = selected_proofs[0]["id"]
             
@@ -1870,19 +1823,6 @@
             keys_resp_active = await selected_mint.get_keys()
             keysets_active = keys_resp_active.get("keysets", [])
             keyset_id_active = keysets_active[0]["id"] if keysets_active else keyset_id
-<<<<<<< HEAD
-            
-            for denom in [64, 32, 16, 8, 4, 2, 1]:
-                while remaining >= denom:
-                    secret, blinding_data, blinded_msg = self._create_blinded_message(
-                        denom, keyset_id_active
-                    )
-                    change_outputs.append(blinded_msg)
-                    change_secrets.append(secret)
-                    change_blinding_factors.append(blinding_data.r)  # Extract r from BlindingData
-                    remaining -= denom
-        
-=======
 
             # Create blinded messages for change
             change_outputs, change_secrets, change_blinding_factors = (
@@ -1895,7 +1835,6 @@
             change_secrets = []
             change_blinding_factors = []
 
->>>>>>> 92ec1209
         # Execute melt
         melt_resp = await selected_mint.melt(
             quote=selected_quote["quote"],
@@ -1914,21 +1853,14 @@
                     if isinstance(keys_data, dict) and keys_data:
                         mint_keys = keys_data
                         break
-<<<<<<< HEAD
-        
+
         # Delete old token events
         old_token_ids = list(events_to_delete)
         
         # Create new token event for change
         created_ids = []
-        if melt_resp.get("change") and mint_keys:
+        if change_outputs and melt_resp.get("change") and mint_keys:
             change_proofs: list[ProofDict] = []
-=======
-
-        # Process change proofs before deleting old events
-        change_proofs: list[ProofDict] = []
-        if change_outputs and melt_resp.get("change") and mint_keys:
->>>>>>> 92ec1209
             for i, sig in enumerate(melt_resp["change"]):
                 # Get the public key for this amount
                 amount = sig["amount"]
@@ -1950,8 +1882,6 @@
                         mint=selected_mint_url,
                     )
                 )
-<<<<<<< HEAD
-            
             token_event_id = await self.publish_token_event(
                 change_proofs,
                 deleted_token_ids=old_token_ids,
@@ -1959,87 +1889,6 @@
             created_ids = [token_event_id]
         
         # Publish spending history with fee information
-=======
-        elif change_amount > 0:
-            # Expected change but didn't receive it - this is a critical error
-            raise WalletError(
-                f"Mint did not return expected change of {change_amount} {self.currency}. "
-                f"This could result in loss of funds. Melt response: {melt_resp}"
-            )
-
-        # Collect remaining proofs not used in this melt operation
-        remaining_proofs: list[ProofDict] = []
-        used_proof_ids = {f"{p['secret']}:{p['C']}" for p in selected_proofs}
-        for proof in state.proofs:
-            proof_id = f"{proof['secret']}:{proof['C']}"
-            if proof_id not in used_proof_ids:
-                remaining_proofs.append(proof)
-
-        # Add change proofs to remaining proofs
-        remaining_proofs.extend(change_proofs)
-
-        # Delete old token events
-        old_token_ids = list(events_to_delete)
-
-        # Create new token events for remaining proofs
-        created_ids: list[str] = []
-        if remaining_proofs:
-            # Group remaining proofs by mint
-            remaining_by_mint: dict[str, list[ProofDict]] = {}
-            for proof in remaining_proofs:
-                mint_url = proof.get("mint") or melt_mint_url
-                if mint_url not in remaining_by_mint:
-                    remaining_by_mint[mint_url] = []
-                remaining_by_mint[mint_url].append(proof)
-
-            # Publish token events for each mint
-            for mint_url, mint_proofs_dict in remaining_by_mint.items():
-                try:
-                    token_event_id = await self.publish_token_event(
-                        mint_proofs_dict,
-                        deleted_token_ids=old_token_ids if not created_ids else None,
-                    )
-                    created_ids.append(token_event_id)
-                except Exception as e:
-                    # If we can't publish the new token event, we need to handle this carefully
-                    print(f"Warning: Failed to publish change proofs to relays: {e}")
-                    # Try to at least publish to one relay as fallback
-                    for relay in self.relay_instances[:1]:
-                        try:
-                            simple_event = self._create_event(
-                                kind=EventKind.Token,
-                                content=self._nip44_encrypt(
-                                    json.dumps(
-                                        {"mint": mint_url, "proofs": mint_proofs}
-                                    )
-                                ),
-                                tags=[
-                                    ["a", f"{EventKind.Wallet}:{self._get_pubkey()}"]
-                                ],
-                            )
-                            self._sign_event(simple_event)
-                            # Create NostrEvent from the signed event dict
-                            nostr_event = NostrEvent(
-                                id=simple_event["id"],
-                                pubkey=simple_event["pubkey"],
-                                created_at=simple_event["created_at"],
-                                kind=simple_event["kind"],
-                                tags=simple_event["tags"],
-                                content=simple_event["content"],
-                                sig=simple_event["sig"],
-                            )
-                            await relay.publish_event(nostr_event)
-                            print("Successfully published to fallback relay")
-                            break
-                        except Exception:
-                            continue
-        else:
-            # Still need to delete old events even if no remaining proofs
-            for event_id in old_token_ids:
-                await self.delete_token_event(event_id)
-
-        # Publish spending history
->>>>>>> 92ec1209
         await self.publish_spending_history(
             direction="out",
             amount=invoice_amount + input_fees,  # Include input fees in spending amount
@@ -2147,36 +1996,6 @@
             keysets_active = keys_resp_active.get("keysets", [])
             keyset_id_active = keysets_active[0]["id"] if keysets_active else keyset_id
 
-<<<<<<< HEAD
-            # Outputs for sending (amount only, fees are consumed)
-            send_outputs: list[BlindedMessage] = []
-            send_secrets: list[str] = []
-            remaining = amount
-            for denom in [64, 32, 16, 8, 4, 2, 1]:
-                while remaining >= denom:
-                    secret, blinding_data, blinded_msg = self._create_blinded_message(
-                        denom, keyset_id_active
-                    )
-                    outputs.append(blinded_msg)
-                    send_outputs.append(blinded_msg)
-                    all_secrets.append(secret)
-                    send_secrets.append(secret)
-                    all_blinding_factors.append(blinding_data.r)  # Extract r from BlindingData
-                    remaining -= denom
-
-            # Outputs for change (excluding fees which are consumed)
-            change_amount = selected_amount - total_amount_with_fees
-            remaining = change_amount
-            for denom in [64, 32, 16, 8, 4, 2, 1]:
-                while remaining >= denom:
-                    secret, blinding_data, blinded_msg = self._create_blinded_message(
-                        denom, keyset_id_active
-                    )
-                    outputs.append(blinded_msg)
-                    all_secrets.append(secret)
-                    all_blinding_factors.append(blinding_data.r)  # Extract r from BlindingData
-                    remaining -= denom
-=======
             # Create outputs for exact amount
             send_outputs, send_secrets, send_blinding_factors = (
                 self._create_blinded_messages_for_amount(amount, keyset_id_active)
@@ -2194,7 +2013,6 @@
             outputs = send_outputs + change_outputs
             all_secrets = send_secrets + change_secrets
             all_blinding_factors = send_blinding_factors + change_blinding_factors
->>>>>>> 92ec1209
 
             # Swap for exact denominations
             swap_resp = await mint.swap(inputs=mint_proofs_for_swap, outputs=outputs)
