from __future__ import annotations

from enum import IntEnum
from typing import Literal, TypedDict
import base64
import hashlib
import json
import secrets
import time
from dataclasses import dataclass
import asyncio

import httpx
from coincurve import PrivateKey, PublicKey

<<<<<<< HEAD
from .mint import Mint, ProofComplete as Proof, BlindedMessage
=======
from .mint import Mint, Proof, BlindedMessage, CurrencyUnit
>>>>>>> 0a1a22c6
from .relay import NostrRelay, NostrEvent, RelayError
from .crypto import (
    blind_message,
    unblind_signature,
    NIP44Encrypt,
    hash_to_curve,
    BlindingData,
    create_blinded_message,
)

try:
    from bech32 import bech32_decode, convertbits  # type: ignore
except ModuleNotFoundError:  # pragma: no cover – allow runtime miss
    bech32_decode = None  # type: ignore
    convertbits = None  # type: ignore

try:
    import cbor2
except ModuleNotFoundError:  # pragma: no cover – allow runtime miss
    cbor2 = None  # type: ignore


# ──────────────────────────────────────────────────────────────────────────────
# Protocol-level definitions
# ──────────────────────────────────────────────────────────────────────────────


class EventKind(IntEnum):
    """Nostr event kinds relevant to NIP-60."""

    RELAY_RECOMMENDATIONS = 10019
    Wallet = 17375  # wallet metadata
    Token = 7375  # unspent proofs
    History = 7376  # optional transaction log
    QuoteTracker = 7374  # mint quote tracker (optional)
    Delete = 5  # NIP-09 delete event


class ProofDict(TypedDict):
    """Extended proof structure for NIP-60 wallet use.
    
    Extends the basic Proof with mint URL tracking for multi-mint support.
    """
    id: str
    amount: int
    secret: str
    C: str
    mint: str | None  # Add mint URL tracking


@dataclass
class WalletState:
    """Current wallet state."""

    balance: int
    proofs: list[ProofDict]
    mint_keysets: dict[str, list[dict[str, str]]]  # mint_url -> keysets
    proof_to_event_id: dict[str, str] | None = (
        None  # proof_id -> event_id mapping (TODO)
    )


class WalletError(Exception):
    """Base class for wallet errors."""


# ──────────────────────────────────────────────────────────────────────────────
# Wallet implementation skeleton
# ──────────────────────────────────────────────────────────────────────────────


class Wallet:
    """Lightweight stateless Cashu wallet implementing NIP-60."""

    def __init__(
        self,
        nsec: str,  # nostr private key
        *,
        mint_urls: list[str] | None = None,  # cashu mint urls (can have multiple)
        currency: CurrencyUnit = "sat",  # Updated to use NUT-01 compliant type
        wallet_privkey: str | None = None,  # separate privkey for P2PK ecash (NIP-61)
        relays: list[str] | None = None,  # nostr relays to use
    ) -> None:
        self.nsec = nsec
        self._privkey = self._decode_nsec(nsec)
        self.mint_urls: list[str] = mint_urls or ["https://mint.minibits.cash/Bitcoin"]
        self.currency = currency
        # Validate currency unit is supported
        self._validate_currency_unit(currency)
        
        # Generate wallet privkey if not provided
        if wallet_privkey is None:
            wallet_privkey = self._generate_privkey()
        self.wallet_privkey = wallet_privkey
        self._wallet_privkey_obj = PrivateKey(bytes.fromhex(wallet_privkey))

        self.relays: list[str] = relays or [
            "wss://relay.damus.io",
            "wss://relay.nostr.band",
            "wss://nos.lol",
            "wss://nostr.wine",
            "wss://relay.snort.social",
            "wss://nostr.mom",
        ]

        # Mint and relay instances
        self.mints: dict[str, Mint] = {}
        self.relay_instances: list[NostrRelay] = []

        # Track minted quotes to prevent double-minting
        self._minted_quotes: set[str] = set()

        # Shared HTTP client reused by all Mint objects
        self.mint_client = httpx.AsyncClient()

        # Cache for proof validation results to prevent re-checking spent proofs
        self._proof_state_cache: dict[
            str, dict[str, str]
        ] = {}  # proof_id -> {state, timestamp}
        self._cache_expiry = 300  # 5 minutes

        # Track known spent proofs to avoid re-validation
        self._known_spent_proofs: set[str] = set()

        # Rate limiting for relay operations
        self._last_relay_operation = 0.0
        self._min_relay_interval = 1.0  # Minimum 1 second between operations

    def _validate_currency_unit(self, unit: CurrencyUnit) -> None:
        """Validate currency unit is supported per NUT-01.
        
        Args:
            unit: Currency unit to validate
            
        Raises:
            ValueError: If currency unit is not supported
        """
        # Type checking ensures unit is valid CurrencyUnit at compile time
        # This method can be extended for runtime validation if needed
        if unit not in [
            "btc", "sat", "msat", "usd", "eur", "gbp", "jpy", 
            "auth", "usdt", "usdc", "dai"
        ]:
            raise ValueError(f"Unsupported currency unit: {unit}")

    # ───────────────────────── Crypto Helpers ─────────────────────────────────

    def _create_blinded_message(
        self, amount: int, keyset_id: str
    ) -> tuple[str, BlindingData, BlindedMessage]:
        """Create a properly blinded message for the mint using the updated crypto API.

        Returns:
            Tuple of (secret_base64, blinding_data, blinded_message)
        """
        # Generate random 32-byte secret
        secret_bytes = secrets.token_bytes(32)

        # Convert to hex string (this is what Cashu protocol expects)
        secret_hex = secret_bytes.hex()

        # For blinding, use UTF-8 bytes of the hex string (Cashu standard)
        secret_utf8_bytes = secret_hex.encode("utf-8")

        # Use the new create_blinded_message function
        blinded_msg, blinding_data = create_blinded_message(
            amount=amount,
            keyset_id=keyset_id,
            secret=secret_utf8_bytes
        )

        # For NIP-60 storage, convert to base64
        secret_base64 = base64.b64encode(secret_bytes).decode("ascii")

        return secret_base64, blinding_data, blinded_msg

    def _get_mint_pubkey_for_amount(
        self, keys_data: dict[str, str], amount: int
    ) -> PublicKey | None:
        """Get the mint's public key for a specific amount.

        Args:
            keys_data: Dictionary mapping amounts to public keys
            amount: The denomination amount

        Returns:
            PublicKey or None if not found
        """
        # Keys are indexed by string amount
        pubkey_hex = keys_data.get(str(amount))
        if pubkey_hex:
            return PublicKey(bytes.fromhex(pubkey_hex))
        return None

    def _decode_nsec(self, nsec: str) -> PrivateKey:
        """Decode `nsec` (bech32 as per Nostr) or raw hex private key."""
        if nsec.startswith("nsec1"):
            if bech32_decode is None or convertbits is None:
                raise NotImplementedError(
                    "bech32 library missing – install `bech32` to use bech32-encoded nsec keys"
                )

            hrp, data = bech32_decode(nsec)
            if hrp != "nsec" or data is None:
                raise ValueError("Malformed nsec bech32 string")

            decoded = bytes(convertbits(data, 5, 8, False))  # type: ignore
            if len(decoded) != 32:
                raise ValueError("Invalid nsec length after decoding")
            return PrivateKey(decoded)

        # Fallback – treat as raw hex key
        return PrivateKey(bytes.fromhex(nsec))

    def _generate_privkey(self) -> str:
        """Generate a new secp256k1 private key for wallet P2PK operations."""
        return PrivateKey().to_hex()

    def _get_pubkey(self, privkey: PrivateKey | None = None) -> str:
        """Get hex public key from private key (defaults to main nsec)."""
        effective_privkey = privkey if privkey is not None else self._privkey
        # Nostr uses x-only public keys (32 bytes, without the prefix byte)
        compressed_pubkey = effective_privkey.public_key.format(compressed=True)
        x_only_pubkey = compressed_pubkey[1:]  # Remove the prefix byte
        return x_only_pubkey.hex()

    def _get_pubkey_compressed(self, privkey: PrivateKey | None = None) -> str:
        """Get full compressed hex public key for encryption (33 bytes)."""
        effective_privkey = privkey if privkey is not None else self._privkey
        return effective_privkey.public_key.format(compressed=True).hex()

    def _sign_event(self, event: dict) -> dict:
        """Sign a Nostr event with the user's private key."""
        # Ensure event has required fields
        event["pubkey"] = self._get_pubkey()
        event["created_at"] = event.get("created_at", int(time.time()))
        event["id"] = self._compute_event_id(event)

        # Sign the event
        sig = self._privkey.sign_schnorr(bytes.fromhex(event["id"]))
        event["sig"] = sig.hex()

        return event

    def _compute_event_id(self, event: dict) -> str:
        """Compute Nostr event ID (hash of canonical JSON)."""
        # Canonical format: [0, pubkey, created_at, kind, tags, content]
        canonical = json.dumps(
            [
                0,
                event["pubkey"],
                event["created_at"],
                event["kind"],
                event["tags"],
                event["content"],
            ],
            separators=(",", ":"),
            ensure_ascii=False,
        )
        return hashlib.sha256(canonical.encode()).hexdigest()

    # ───────────────────────── NIP-44 Encryption ─────────────────────────────────

    def _nip44_encrypt(
        self, plaintext: str, recipient_pubkey: str | None = None
    ) -> str:
        """Encrypt content using NIP-44 v2."""
        if recipient_pubkey is None:
            recipient_pubkey = self._get_pubkey_compressed()

        return NIP44Encrypt.encrypt(plaintext, self._privkey, recipient_pubkey)

    def _nip44_decrypt(self, ciphertext: str, sender_pubkey: str | None = None) -> str:
        """Decrypt content using NIP-44 v2."""
        if sender_pubkey is None:
            sender_pubkey = self._get_pubkey_compressed()

        return NIP44Encrypt.decrypt(ciphertext, self._privkey, sender_pubkey)

    def _create_event(
        self,
        kind: int,
        content: str = "",
        tags: list[list[str]] | None = None,
    ) -> dict:
        """Create unsigned Nostr event structure."""
        return {
            "kind": kind,
            "content": content,
            "tags": tags or [],
            "created_at": int(time.time()),
        }

    # ───────────────────────── Helper Methods ─────────────────────────────────

    def _get_mint(self, mint_url: str) -> Mint:
        """Get or create mint instance for URL."""
        if mint_url not in self.mints:
            self.mints[mint_url] = Mint(mint_url, client=self.mint_client)
        return self.mints[mint_url]

    async def _get_relay_connections(self) -> list[NostrRelay]:
        """Get relay connections, discovering if needed."""
        if not self.relay_instances:
            # Try to discover relays
            discovered_relays = await self._discover_relays()
            relay_urls = discovered_relays or self.relays

            # Try to connect to relays
            for url in relay_urls[:5]:  # Try up to 5 relays
                try:
                    relay = NostrRelay(url)
                    await relay.connect()
                    self.relay_instances.append(relay)

                    # Stop after successfully connecting to 3 relays
                    if len(self.relay_instances) >= 3:
                        break
                except Exception:
                    continue

            if not self.relay_instances:
                raise RelayError("Could not connect to any relay")

        return self.relay_instances

    async def _discover_relays(self) -> list[str]:
        """Discover relays from kind:10019 events."""
        # Use a well-known relay to bootstrap
        bootstrap_relay = NostrRelay("wss://relay.damus.io")
        try:
            await bootstrap_relay.connect()
            relays = await bootstrap_relay.fetch_relay_recommendations(
                self._get_pubkey()
            )
            return relays
        except Exception:
            return []
        finally:
            await bootstrap_relay.disconnect()

    async def _rate_limit_relay_operations(self) -> None:
        """Apply rate limiting to relay operations."""
        now = time.time()
        time_since_last = now - self._last_relay_operation
        if time_since_last < self._min_relay_interval:
            await asyncio.sleep(self._min_relay_interval - time_since_last)
        self._last_relay_operation = time.time()

    def _estimate_event_size(self, event: dict) -> int:
        """Estimate the size of an event in bytes."""
        return len(json.dumps(event, separators=(",", ":")))

    async def _publish_to_relays(self, event: dict) -> str:
        """Publish event to all relays and return event ID."""
        # Apply rate limiting
        await self._rate_limit_relay_operations()

        relays = await self._get_relay_connections()
        event_dict = NostrEvent(**event)  # type: ignore

        # Try to publish to at least one relay
        published = False
        errors = []

        for relay in relays:
            try:
                if await relay.publish_event(event_dict):
                    published = True
                else:
                    errors.append(f"{relay.url}: Event rejected")
            except Exception as e:
                errors.append(f"{relay.url}: {str(e)}")
                continue

        if not published:
            # Only log if we can't publish anywhere to avoid log spam
            error_msg = f"Failed to publish event to any relay. Last error: {errors[-1] if errors else 'Unknown'}"
            print(f"Warning: {error_msg}")
            # Don't raise exception - allow operations to continue
            return event["id"]

        return event["id"]

    def _serialize_proofs_for_token(
        self, proofs: list[ProofDict], mint_url: str
    ) -> str:
        """Serialize proofs into a Cashu token format."""
        # Convert ProofDict (with base64 secrets) to format expected by Cashu tokens (hex secrets)
        token_proofs = []
        for proof in proofs:
            # Convert base64 secret to hex for Cashu token
            try:
                secret_bytes = base64.b64decode(proof["secret"])
                secret_hex = secret_bytes.hex()
            except Exception:
                # Fallback: assume it's already hex
                secret_hex = proof["secret"]

            token_proofs.append(
                {
                    "id": proof["id"],
                    "amount": proof["amount"],
                    "secret": secret_hex,  # Cashu tokens expect hex
                    "C": proof["C"],
                }
            )

        # Cashu token format: cashuA<base64url(json)>
        token_data = {
            "token": [{"mint": mint_url, "proofs": token_proofs}],
            "unit": self.currency,
            "memo": "NIP-60 wallet transfer",
        }
        json_str = json.dumps(token_data, separators=(",", ":"))
        encoded = base64.urlsafe_b64encode(json_str.encode()).decode().rstrip("=")
        return f"cashuA{encoded}"

    def _parse_cashu_token(self, token: str) -> tuple[str, str, list[ProofDict]]:
        """Parse Cashu token and return (mint_url, proofs)."""
        if not token.startswith("cashu"):
            raise ValueError("Invalid token format")

        # Check token version
        if token.startswith("cashuA"):
            # Version 3 - JSON format
            encoded = token[6:]  # Remove "cashuA"
            # Add correct padding – (-len) % 4 equals 0,1,2,3
            encoded += "=" * ((-len(encoded)) % 4)

            decoded = base64.urlsafe_b64decode(encoded).decode()
            token_data = json.loads(decoded)

            # Extract mint and proofs from JSON format
            mint_info = token_data["token"][0]
            unit = token_data["unit"]
            token_proofs = mint_info["proofs"]

            # Convert hex secrets to base64 for NIP-60 storage
            nip60_proofs: list[ProofDict] = []
            for proof in token_proofs:
                # Convert hex secret to base64
                try:
                    secret_bytes = bytes.fromhex(proof["secret"])
                    secret_base64 = base64.b64encode(secret_bytes).decode("ascii")
                except Exception:
                    # Fallback: assume it's already base64
                    secret_base64 = proof["secret"]

                nip60_proofs.append(
                    ProofDict(
                        id=proof["id"],
                        amount=proof["amount"],
                        secret=secret_base64,  # Store as base64 for NIP-60
                        C=proof["C"],
                        mint=mint_info["mint"],
                    )
                )

            return mint_info["mint"], unit, nip60_proofs

        elif token.startswith("cashuB"):
            # Version 4 - CBOR format
            if cbor2 is None:
                raise ImportError("cbor2 library required for cashuB tokens")

            encoded = token[6:]  # Remove "cashuB"
            # Add padding for base64
            encoded += "=" * ((-len(encoded)) % 4)

            decoded_bytes = base64.urlsafe_b64decode(encoded)
            token_data = cbor2.loads(decoded_bytes)

            # Extract from CBOR format - different structure
            # 'm' = mint URL, 'u' = unit, 't' = tokens array
            mint_url = token_data["m"]
            unit = token_data["u"]
            proofs = []

            # Each token in 't' has 'i' (keyset id) and 'p' (proofs)
            for token_entry in token_data["t"]:
                keyset_id = token_entry["i"].hex()  # Convert bytes to hex
                for proof in token_entry["p"]:
                    # CBOR format already has hex secret, convert to base64
                    secret_hex = proof["s"]
                    try:
                        secret_bytes = bytes.fromhex(secret_hex)
                        secret_base64 = base64.b64encode(secret_bytes).decode("ascii")
                    except Exception:
                        # Fallback
                        secret_base64 = secret_hex

                    # Convert CBOR proof format to our ProofDict format
                    proofs.append(
                        ProofDict(
                            id=keyset_id,
                            amount=proof["a"],
                            secret=secret_base64,  # Store as base64 for NIP-60
                            C=proof["c"].hex(),  # Convert bytes to hex
                            mint=mint_url,
                        )
                    )

            return mint_url, unit, proofs
        else:
            raise ValueError(f"Unknown token version: {token[:7]}")

    # ───────────────────────── Wallet State Management ─────────────────────────

    async def create_wallet_event(self) -> str:
        """Create or update the replaceable wallet event (kind 17375).

        Returns the published event id.
        """
        # Create content array with wallet metadata
        content_data = [
            ["privkey", self.wallet_privkey],
        ]
        for mint_url in self.mint_urls:
            content_data.append(["mint", mint_url])

        # Encrypt content
        content_json = json.dumps(content_data)
        encrypted_content = self._nip44_encrypt(content_json)

        # NIP-60 requires at least one mint tag in the tags array (unencrypted)
        # This is critical for wallet discovery!
        tags = [["mint", url] for url in self.mint_urls]

        # Create replaceable wallet event
        event = self._create_event(
            kind=EventKind.Wallet,
            content=encrypted_content,
            tags=tags,
        )

        # Sign and publish
        signed_event = self._sign_event(event)
        return await self._publish_to_relays(signed_event)

    def _compute_proof_y_values(self, proofs: list[ProofDict]) -> list[str]:
        """Compute Y values for proofs to use in check_state API.

        Args:
            proofs: List of proof dictionaries

        Returns:
            List of Y values (hex encoded compressed public keys)
        """
        y_values = []
        for proof in proofs:
            # NIP-60 stores secrets as base64
            secret_base64 = proof["secret"]
            try:
                # Decode base64 to get raw secret bytes
                secret_bytes = base64.b64decode(secret_base64)
                # Convert to hex string
                secret_hex = secret_bytes.hex()
            except Exception:
                # Fallback for hex-encoded secrets (backwards compatibility)
                secret_hex = proof["secret"]

            # Hash to curve point using UTF-8 bytes of hex string (Cashu standard)
            secret_utf8_bytes = secret_hex.encode("utf-8")
            Y = hash_to_curve(secret_utf8_bytes)
            # Convert to compressed hex format
            y_hex = Y.format(compressed=True).hex()
            y_values.append(y_hex)
        return y_values

    def _is_proof_state_cached(self, proof_id: str) -> tuple[bool, str | None]:
        """Check if proof state is cached and still valid."""
        if proof_id in self._proof_state_cache:
            cache_entry = self._proof_state_cache[proof_id]
            timestamp = float(cache_entry.get("timestamp", 0))
            if time.time() - timestamp < self._cache_expiry:
                return True, cache_entry.get("state")
        return False, None

    def _cache_proof_state(self, proof_id: str, state: str) -> None:
        """Cache proof state with timestamp."""
        self._proof_state_cache[proof_id] = {
            "state": state,
            "timestamp": str(time.time()),
        }

        # Track spent proofs separately for faster lookup
        if state == "SPENT":
            self._known_spent_proofs.add(proof_id)

    def clear_spent_proof_cache(self) -> None:
        """Clear the spent proof cache to prevent memory growth."""
        self._proof_state_cache.clear()
        self._known_spent_proofs.clear()

    async def _validate_proofs_with_cache(
        self, proofs: list[ProofDict]
    ) -> list[ProofDict]:
        """Validate proofs using cache to avoid re-checking spent proofs."""
        valid_proofs = []
        proofs_to_check: list[ProofDict] = []

        # First pass: check cache and filter out known spent proofs
        for proof in proofs:
            proof_id = f"{proof['secret']}:{proof['C']}"

            # Skip known spent proofs immediately
            if proof_id in self._known_spent_proofs:
                continue

            is_cached, cached_state = self._is_proof_state_cached(proof_id)
            if is_cached:
                if cached_state == "UNSPENT":
                    valid_proofs.append(proof)
                # SPENT proofs are filtered out (don't add to valid_proofs)
            else:
                proofs_to_check.append(proof)

        # Second pass: validate uncached proofs
        if proofs_to_check:
            # Group by mint for batch validation
            proofs_by_mint: dict[str, list[ProofDict]] = {}
            for proof in proofs_to_check:
                # Use first mint URL for all proofs (could be improved)
                mint_url = self.mint_urls[0] if self.mint_urls else None
                if mint_url:
                    if mint_url not in proofs_by_mint:
                        proofs_by_mint[mint_url] = []
                    proofs_by_mint[mint_url].append(proof)

            # Validate with each mint
            for mint_url, mint_proofs in proofs_by_mint.items():
                try:
                    mint = self._get_mint(mint_url)
                    y_values = self._compute_proof_y_values(mint_proofs)
                    state_response = await mint.check_state(Ys=y_values)

                    for i, proof in enumerate(mint_proofs):
                        proof_id = f"{proof['secret']}:{proof['C']}"
                        if i < len(state_response["states"]):
                            state_info = state_response["states"][i]
                            state = state_info.get("state", "UNKNOWN")

                            # Cache the result
                            self._cache_proof_state(proof_id, state)

                            # Only include unspent proofs
                            if state == "UNSPENT":
                                valid_proofs.append(proof)

                        else:
                            # No state info - assume valid but don't cache
                            valid_proofs.append(proof)

                except Exception:
                    # If validation fails, include proofs but don't cache
                    valid_proofs.extend(mint_proofs)

        return valid_proofs

    async def fetch_wallet_state(self, *, check_proofs: bool = True) -> WalletState:
        """Fetch wallet, token events and compute balance.

        Args:
            check_proofs: If True, validate all proofs with mint before returning state
        """
        relays = await self._get_relay_connections()
        pubkey = self._get_pubkey()

        # Fetch all wallet-related events
        all_events: list[NostrEvent] = []
        event_ids_seen: set[str] = set()

        for relay in relays:
            try:
                events = await relay.fetch_wallet_events(pubkey)
                # Deduplicate events
                for event in events:
                    if event["id"] not in event_ids_seen:
                        all_events.append(event)
                        event_ids_seen.add(event["id"])
            except Exception:
                continue

        # Find wallet event
        wallet_event = None
        for event in all_events:
            if event["kind"] == EventKind.Wallet:
                wallet_event = event
                break

        # Parse wallet metadata
        if wallet_event:
            try:
                decrypted = self._nip44_decrypt(wallet_event["content"])
                wallet_data = json.loads(decrypted)

                # Update mint URLs from wallet event
                self.mint_urls = []
                for item in wallet_data:
                    if item[0] == "mint":
                        self.mint_urls.append(item[1])
                    elif item[0] == "privkey":
                        self.wallet_privkey = item[1]
            except Exception as e:
                # Skip wallet event if it can't be decrypted
                print(f"Warning: Could not decrypt wallet event: {e}")

        # Collect token events
        token_events = [e for e in all_events if e["kind"] == EventKind.Token]

        # Track deleted token events
        deleted_ids = set()
        for event in all_events:
            if event["kind"] == EventKind.Delete:
                for tag in event["tags"]:
                    if tag[0] == "e":
                        deleted_ids.add(tag[1])

        # Aggregate unspent proofs taking into account NIP-60 roll-overs and avoiding duplicates
        all_proofs: list[ProofDict] = []
        proof_to_event_id: dict[str, str] = {}

        # Index events newest → oldest so that when we encounter a replacement first we can ignore the ones it deletes later
        token_events_sorted = sorted(
            token_events, key=lambda e: e["created_at"], reverse=True
        )

        invalid_token_ids: set[str] = set(deleted_ids)
        proof_seen: set[str] = set()

        for event in token_events_sorted:
            if event["id"] in invalid_token_ids:
                continue

            try:
                decrypted = self._nip44_decrypt(event["content"])
                token_data = json.loads(decrypted)
            except Exception as e:
                # Skip this event if it can't be decrypted
                print(f"Warning: Could not decrypt token event {event['id']}: {e}")
                continue

            # Mark tokens referenced in the "del" field as superseded
            for old_id in token_data.get("del", []):
                invalid_token_ids.add(old_id)

            if event["id"] in invalid_token_ids:
                continue

            proofs = token_data.get("proofs", [])
            mint_url = token_data.get(
                "mint", self.mint_urls[0] if self.mint_urls else None
            )

            for proof in proofs:
                proof_id = f"{proof['secret']}:{proof['C']}"
                if proof_id in proof_seen:
                    continue
                proof_seen.add(proof_id)
                # Add mint URL to proof
                proof_with_mint: ProofDict = ProofDict(
                    id=proof["id"],
                    amount=proof["amount"],
                    secret=proof["secret"],
                    C=proof["C"],
                    mint=mint_url,
                )
                all_proofs.append(proof_with_mint)
                proof_to_event_id[proof_id] = event["id"]

        # Validate proofs using cache system if requested
        if check_proofs and all_proofs:
            all_proofs = await self._validate_proofs_with_cache(all_proofs)

        # Calculate balance
        balance = sum(p["amount"] for p in all_proofs)

        # Fetch mint keysets
        mint_keysets = {}
        for mint_url in self.mint_urls:
            mint = self._get_mint(mint_url)
            try:
                keys_resp = await mint.get_keys()
                mint_keysets[mint_url] = keys_resp.get("keysets", [])
            except Exception:
                mint_keysets[mint_url] = []

        return WalletState(
            balance=balance,
            proofs=all_proofs,
            mint_keysets=mint_keysets,
            proof_to_event_id=proof_to_event_id,
        )

    async def get_balance(self, *, check_proofs: bool = True) -> int:
        """Get current wallet balance.

        Args:
            check_proofs: If True, validate all proofs with mint before returning balance

        Returns:
            Current balance in the wallet's currency unit

        Example:
            balance = await wallet.get_balance()
            print(f"Balance: {balance} sats")
        """
        state = await self.fetch_wallet_state(check_proofs=check_proofs)
        return state.balance

    # ───────────────────────────── Token Events ───────────────────────────────

    async def _split_large_token_events(
        self,
        proofs: list[ProofDict],
        mint_url: str,
        deleted_token_ids: list[str] | None = None,
    ) -> list[str]:
        """Split large token events into smaller chunks to avoid relay size limits."""
        if not proofs:
            return []

        # Maximum event size (leaving buffer for encryption overhead)
        max_size = 60000  # 60KB limit with buffer
        event_ids: list[str] = []
        current_batch: list[ProofDict] = []

        for proof in proofs:
            # Test adding this proof to current batch
            test_batch = current_batch + [proof]

            # Create test event content
            content_data = {
                "mint": mint_url,
                "proofs": test_batch,
            }

            # Add del field only to first event
            if deleted_token_ids and not event_ids:
                content_data["del"] = deleted_token_ids

            content_json = json.dumps(content_data)
            encrypted_content = self._nip44_encrypt(content_json)

            test_event = self._create_event(
                kind=EventKind.Token,
                content=encrypted_content,
                tags=[],
            )

            # Check if this would exceed size limit
            if self._estimate_event_size(test_event) > max_size and current_batch:
                # Current batch is full, create event and start new batch
                final_content_data = {
                    "mint": mint_url,
                    "proofs": current_batch,
                }

                # Add del field only to first event
                if deleted_token_ids and not event_ids:
                    final_content_data["del"] = deleted_token_ids

                final_content_json = json.dumps(final_content_data)
                final_encrypted_content = self._nip44_encrypt(final_content_json)

                final_event = self._create_event(
                    kind=EventKind.Token,
                    content=final_encrypted_content,
                    tags=[],
                )

                signed_event = self._sign_event(final_event)
                event_id = await self._publish_to_relays(signed_event)
                event_ids.append(event_id)
                current_batch = [proof]
            else:
                current_batch.append(proof)

        # Add final batch if not empty
        if current_batch:
            final_content_data = {
                "mint": mint_url,
                "proofs": current_batch,
            }

            # Add del field only to first event
            if deleted_token_ids and not event_ids:
                final_content_data["del"] = deleted_token_ids

            final_content_json = json.dumps(final_content_data)
            final_encrypted_content = self._nip44_encrypt(final_content_json)

            final_event = self._create_event(
                kind=EventKind.Token,
                content=final_encrypted_content,
                tags=[],
            )

            signed_event = self._sign_event(final_event)
            event_id = await self._publish_to_relays(signed_event)
            event_ids.append(event_id)

        return event_ids

    async def publish_token_event(
        self,
        proofs: list[ProofDict],
        *,
        deleted_token_ids: list[str] | None = None,
    ) -> str:
        """Publish encrypted token event (kind 7375) and return its id."""
        # First, delete old token events if specified
        if deleted_token_ids:
            for token_id in deleted_token_ids:
                await self.delete_token_event(token_id)

        # Get mint URL from proofs or use default
        if proofs and proofs[0].get("mint"):
            mint_url = proofs[0]["mint"]
        else:
            mint_url = self.mint_urls[0] if self.mint_urls else None

        if not mint_url:
            raise WalletError("No mint URL available for token event")

        # Check if we need to split the event due to size
        # Create a test event to estimate size
        content_data = {
            "mint": mint_url,
            "proofs": proofs,
        }

        if deleted_token_ids:
            content_data["del"] = deleted_token_ids

        content_json = json.dumps(content_data)
        encrypted_content = self._nip44_encrypt(content_json)

        test_event = self._create_event(
            kind=EventKind.Token,
            content=encrypted_content,
            tags=[],
        )

        # If event is too large, split it
        if self._estimate_event_size(test_event) > 60000:
            event_ids = await self._split_large_token_events(
                proofs, mint_url, deleted_token_ids
            )
            return event_ids[0] if event_ids else ""

        # Event is small enough, publish as single event
        signed_event = self._sign_event(test_event)
        return await self._publish_to_relays(signed_event)

    async def delete_token_event(self, event_id: str) -> None:
        """Delete a token event via NIP-09 (kind 5)."""
        # Create delete event
        event = self._create_event(
            kind=EventKind.Delete,
            content="",
            tags=[
                ["e", event_id],
                ["k", str(EventKind.Token.value)],
            ],
        )

        # Sign and publish
        signed_event = self._sign_event(event)
        await self._publish_to_relays(signed_event)

    # ──────────────────────────── History Events ──────────────────────────────

    async def publish_spending_history(
        self,
        *,
        direction: Literal["in", "out"],
        amount: int,
        created_token_ids: list[str] | None = None,
        destroyed_token_ids: list[str] | None = None,
        redeemed_event_id: str | None = None,
    ) -> str:
        """Publish kind 7376 spending history event and return its id."""
        # Build encrypted content
        content_data = [
            ["direction", direction],
            ["amount", str(amount)],
        ]

        # Add e-tags for created tokens (encrypted)
        if created_token_ids:
            for token_id in created_token_ids:
                content_data.append(["e", token_id, "", "created"])

        # Add e-tags for destroyed tokens (encrypted)
        if destroyed_token_ids:
            for token_id in destroyed_token_ids:
                content_data.append(["e", token_id, "", "destroyed"])

        # Encrypt content
        content_json = json.dumps(content_data)
        encrypted_content = self._nip44_encrypt(content_json)

        # Build tags (redeemed tags stay unencrypted)
        tags = []
        if redeemed_event_id:
            tags.append(["e", redeemed_event_id, "", "redeemed"])

        # Create history event
        event = self._create_event(
            kind=EventKind.History,
            content=encrypted_content,
            tags=tags,
        )

        # Sign and publish
        signed_event = self._sign_event(event)
        return await self._publish_to_relays(signed_event)

    # ─────────────────────────────── Receive ──────────────────────────────────

    async def redeem(self, token: str, *, auto_swap: bool = True) -> tuple[int, str]:
        """Redeem a Cashu token into the wallet balance.

        If the token is from an untrusted mint (not in wallet's mint_urls),
        it will automatically be swapped to the wallet's primary mint.

        Args:
            token: Cashu token to redeem
            auto_swap: If True, automatically swap tokens from untrusted mints

        Returns:
            Tuple of (amount, unit) added to wallet
        """
        # Parse token
        mint_url, unit, proofs = self._parse_cashu_token(token)

        # Check if this is a trusted mint
        if auto_swap and self.mint_urls and mint_url not in self.mint_urls:
            # Token is from untrusted mint - swap to our primary mint
            return await self.swap_mints(token, target_mint=self.mint_urls[0])

        # Proceed with normal redemption for trusted mints
        mint = self._get_mint(mint_url)

        # Convert to mint proof format
        mint_proofs: list[Proof] = []
        for p in proofs:
            mint_proofs.append(self._proofdict_to_mint_proof(p))

        # Create blinded messages for new proofs
        # In production, implement proper blinding
        outputs: list[BlindedMessage] = []
        secrets: list[str] = []
        blinding_factors: list[str] = []
        total_amount = sum(p["amount"] for p in proofs)

        # Simple denomination split using mint's active keyset id
        keys_resp_active = await mint.get_keys()
        keysets_active = keys_resp_active.get("keysets", [])
        keyset_id_active = (
            keysets_active[0]["id"] if keysets_active else proofs[0]["id"]
        )

        remaining = total_amount
        for denom in [64, 32, 16, 8, 4, 2, 1]:
            while remaining >= denom:
                secret, blinding_data, blinded_msg = self._create_blinded_message(
                    denom, keyset_id_active
                )
                outputs.append(blinded_msg)
                secrets.append(secret)
                blinding_factors.append(blinding_data.r)  # Extract r from BlindingData
                remaining -= denom

        # Swap proofs for new ones
        response = await mint.swap(inputs=mint_proofs, outputs=outputs)

        # Get mint public key for unblinding
        keys_resp = await mint.get_keys()
        # Find the keyset matching our proofs
        mint_keys = None
        for ks in keys_resp.get("keysets", []):
            if ks["id"] == keyset_id_active:
                keys_data: str | dict[str, str] = ks.get("keys", {})
                if isinstance(keys_data, dict) and keys_data:
                    mint_keys = keys_data
                    break

        if not mint_keys:
            raise WalletError("Could not find mint keys")

        # Convert signatures to proofs
        new_proofs: list[ProofDict] = []
        for i, sig in enumerate(response["signatures"]):
            # Get the public key for this amount
            amount = sig["amount"]
            mint_pubkey = self._get_mint_pubkey_for_amount(mint_keys, amount)
            if not mint_pubkey:
                raise WalletError(f"Could not find mint public key for amount {amount}")

            # Unblind the signature
            C_ = PublicKey(bytes.fromhex(sig["C_"]))
            r = bytes.fromhex(blinding_factors[i])
            C = unblind_signature(C_, r, mint_pubkey)

            new_proofs.append(
                ProofDict(
                    id=sig["id"],
                    amount=sig["amount"],
                    secret=secrets[i],
                    C=C.format(compressed=True).hex(),
                    mint=mint_url,
                )
            )

        # Publish new token event
        token_event_id = await self.publish_token_event(new_proofs)

        # Publish spending history
        await self.publish_spending_history(
            direction="in",
            amount=total_amount,
            created_token_ids=[token_event_id],
        )

        return total_amount, unit

    async def swap_mints(
        self,
        token: str,
        *,
        target_mint: str | None = None,
        fee_reserve_percent: float = 0.01,
        min_amount_after_fees: int = 1,
    ) -> tuple[int, str]:
        """Swap tokens from any mint to a trusted mint via Lightning.

        This is useful for merchants accepting tokens from untrusted mints.
        The tokens are immediately melted from the source mint and minted
        at the target mint.

        Note: The redeem() method automatically calls this when receiving
        tokens from untrusted mints, so you typically don't need to call
        this directly unless you want explicit control over the target mint.

        Args:
            token: Cashu token to swap
            target_mint: Target mint URL (defaults to wallet's first mint)
            fee_reserve_percent: Lightning fee reserve as percentage (default: 1%)
            min_amount_after_fees: Minimum acceptable amount after fees (default: 1)

        Returns:
            Tuple of (amount_received, unit) at the target mint

        Raises:
            WalletError: If swap fails

        Example:
            # Explicitly swap to a specific mint (different from wallet's default)
            amount, unit = await wallet.swap_mints(
                untrusted_token,
                target_mint="https://my-specific-mint.com"
            )
        """
        # Parse the incoming token
        source_mint_url, unit, proofs = self._parse_cashu_token(token)
        total_amount = sum(p["amount"] for p in proofs)

        # Use default mint if no target specified
        if target_mint is None:
            if not self.mint_urls:
                raise WalletError(
                    "No target mint specified and no default mints configured"
                )
            target_mint = self.mint_urls[0]

        # Skip if source and target are the same
        if source_mint_url == target_mint:
            return await self.redeem(token)

        # Get mint instances
        source_mint = self._get_mint(source_mint_url)
        target_mint_obj = self._get_mint(target_mint)

        # Step 1: First, we need to estimate fees by creating a test melt quote
        # Create a small test invoice to check fee structure
        test_quote_resp = await target_mint_obj.create_mint_quote(
            unit=unit,
            amount=1,  # Minimal amount to test fees
        )
        test_invoice = test_quote_resp["request"]

        # Check fee structure with source mint
        test_melt_quote = await source_mint.create_melt_quote(
            unit=unit,
            request=test_invoice,
        )

        # Estimate fees as a percentage of amount (usually 1-3%)
        # Use the fee_reserve from test quote as a baseline
        fee_percentage = test_melt_quote.get("fee_reserve", 1) / 100.0
        estimated_fee = max(int(total_amount * fee_percentage), 1)

        # For small amounts, fees might be a fixed minimum
        if test_melt_quote.get("fee_reserve", 0) >= 1:
            # If fee reserve is significant for 1 sat, use a higher estimate
            estimated_fee = max(estimated_fee, test_melt_quote.get("fee_reserve", 0))

        # Step 2: Create mint quote at target mint for amount minus estimated fees
        amount_to_mint = total_amount - estimated_fee
        if amount_to_mint < min_amount_after_fees:
            raise WalletError(
                f"Token amount ({total_amount}) minus fees ({estimated_fee}) "
                f"would be {amount_to_mint}, below minimum ({min_amount_after_fees})"
            )

        quote_resp = await target_mint_obj.create_mint_quote(
            unit=unit,
            amount=amount_to_mint,
        )
        lightning_invoice = quote_resp["request"]
        quote_id = quote_resp["quote"]

        # Step 3: Create melt quote at source mint with actual invoice
        melt_quote = await source_mint.create_melt_quote(
            unit=unit,
            request=lightning_invoice,
        )

        # Check if we have enough to cover the actual fees
        required_amount = melt_quote["amount"] + melt_quote["fee_reserve"]
        if total_amount < required_amount:
            # Try again with a smaller amount
            amount_to_mint = total_amount - melt_quote["fee_reserve"]
            if amount_to_mint < min_amount_after_fees:
                raise WalletError(
                    f"Token amount ({total_amount}) minus fees ({melt_quote['fee_reserve']}) "
                    f"would be {amount_to_mint}, below minimum ({min_amount_after_fees})"
                )

            # Create new mint quote with adjusted amount
            quote_resp = await target_mint_obj.create_mint_quote(
                unit=unit,
                amount=amount_to_mint,
            )
            lightning_invoice = quote_resp["request"]
            quote_id = quote_resp["quote"]

            # Create new melt quote
            melt_quote = await source_mint.create_melt_quote(
                unit=unit,
                request=lightning_invoice,
            )

        # Step 4: Melt tokens at source mint to pay the invoice
        # Convert proofs to mint format
        mint_proofs: list[Proof] = []
        for p in proofs:
            mint_proofs.append(self._proofdict_to_mint_proof(p))

        # Execute melt (no outputs needed since we're spending all)
        try:
            _ = await source_mint.melt(
                quote=melt_quote["quote"],
                inputs=mint_proofs,
                outputs=None,
            )
        except Exception as e:
            raise WalletError(f"Failed to melt tokens from source mint: {str(e)}")

        # Step 5: Check that payment was successful at target mint
        quote_status = await target_mint_obj.get_mint_quote(quote_id)

        if not quote_status.get("paid") or quote_status.get("state") != "PAID":
            raise WalletError("Lightning payment failed during mint swap")

        # Step 6: Mint new tokens at target mint
        # Create blinded messages
        outputs: list[BlindedMessage] = []
        secrets: list[str] = []
        blinding_factors: list[str] = []

        # Get active keyset from target mint
        keys_resp = await target_mint_obj.get_keys()
        keysets = keys_resp.get("keysets", [])
        if not keysets:
            raise WalletError("Target mint has no active keysets")
        keyset_id = keysets[0]["id"]

        # The amount we'll receive is what we requested to mint
        # (already accounts for fees in the mint quote)
        amount_received = amount_to_mint

        # Create outputs for the received amount
        remaining = amount_received
        for denom in [64, 32, 16, 8, 4, 2, 1]:
            while remaining >= denom:
                secret, blinding_data, blinded_msg = self._create_blinded_message(
                    denom, keyset_id
                )
                outputs.append(blinded_msg)
                secrets.append(secret)
                blinding_factors.append(blinding_data.r)  # Extract r from BlindingData
                remaining -= denom

        # Mint new tokens
        mint_resp = await target_mint_obj.mint(quote=quote_id, outputs=outputs)

        # Get mint keys for unblinding
        mint_keys = None
        for ks in keys_resp.get("keysets", []):
            if ks["id"] == keyset_id:
                keys_data: str | dict[str, str] = ks.get("keys", {})
                if isinstance(keys_data, dict) and keys_data:
                    mint_keys = keys_data
                    break

        if not mint_keys:
            raise WalletError("Could not find target mint keys")

        # Convert signatures to proofs
        new_proofs: list[ProofDict] = []
        for i, sig in enumerate(mint_resp["signatures"]):
            # Get the public key for this amount
            amount = sig["amount"]
            mint_pubkey = self._get_mint_pubkey_for_amount(mint_keys, amount)
            if not mint_pubkey:
                raise WalletError(f"Could not find mint public key for amount {amount}")

            # Unblind the signature
            C_ = PublicKey(bytes.fromhex(sig["C_"]))
            r = bytes.fromhex(blinding_factors[i])
            C = unblind_signature(C_, r, mint_pubkey)

            new_proofs.append(
                ProofDict(
                    id=sig["id"],
                    amount=sig["amount"],
                    secret=secrets[i],
                    C=C.format(compressed=True).hex(),
                    mint=target_mint,
                )
            )

        # Publish new token event
        token_event_id = await self.publish_token_event(new_proofs)

        # Publish spending history
        await self.publish_spending_history(
            direction="in",
            amount=amount_received,
            created_token_ids=[token_event_id],
        )

        return amount_received, unit

    async def create_quote(self, amount: int) -> tuple[str, str]:
        """Create a Lightning invoice (quote) at the mint and return the BOLT-11 string and quote ID.

        Returns:
            Tuple of (lightning_invoice, quote_id)
        """
        mint = self._get_mint(self.mint_urls[0])

        # Create mint quote
        quote_resp = await mint.create_mint_quote(
            unit=self.currency,
            amount=amount,
        )

        # Optionally publish quote tracker event
        # (skipping for simplicity)

        # TODO: Implement quote tracking as per NIP-60:
        # await self.publish_quote_tracker(
        #     quote_id=quote_resp["quote"],
        #     mint_url=self.mint_urls[0],
        #     expiration=int(time.time()) + 14 * 24 * 60 * 60  # 2 weeks
        # )

        return quote_resp.get("request", ""), quote_resp.get("quote", "")  # Return both invoice and quote_id

    async def check_quote_status(
        self, quote_id: str, amount: int | None = None
    ) -> dict[str, object]:
        """Check whether a quote has been paid and redeem proofs if so."""
        mint = self._get_mint(self.mint_urls[0])

        # Check quote status
        quote_status = await mint.get_mint_quote(quote_id)

        if quote_status.get("paid") and quote_status.get("state") == "PAID":
            # Check if we've already minted for this quote
            if quote_id in self._minted_quotes:
                return dict(quote_status)

            # Mark this quote as being minted
            self._minted_quotes.add(quote_id)

            # Check if we've already minted for this quote
            # by seeing if we have a token event with this quote ID in tags
            # TODO: Properly track minted quotes to avoid double-minting
            # For now, we'll proceed with minting

            # Get amount from quote_status or use provided amount
            mint_amount = quote_status.get("amount", amount)
            if mint_amount is None:
                raise ValueError(
                    "Amount not available in quote status and not provided"
                )

            # Create blinded messages for the amount
            outputs: list[BlindedMessage] = []
            secrets: list[str] = []  # Keep track of secrets for creating proofs later
            blinding_factors: list[str] = []  # Track blinding factors

            # Get active keyset
            keys_resp = await mint.get_keys()
            keysets = keys_resp.get("keysets", [])
            keyset_id = keysets[0]["id"] if keysets else ""

            # Simple denomination split using mint's active keyset id
            keys_resp_active = await mint.get_keys()
            keysets_active = keys_resp_active.get("keysets", [])
            keyset_id_active = keysets_active[0]["id"] if keysets_active else keyset_id

            remaining = mint_amount
            for denom in [64, 32, 16, 8, 4, 2, 1]:
                while remaining >= denom:
                    secret, blinding_data, blinded_msg = self._create_blinded_message(
                        denom, keyset_id_active
                    )
                    outputs.append(blinded_msg)
                    secrets.append(secret)
                    blinding_factors.append(blinding_data.r)  # Extract r from BlindingData
                    remaining -= denom

            # Mint tokens
            mint_resp = await mint.mint(quote=quote_id, outputs=outputs)

            # Get mint public key for unblinding
            keys_resp = await mint.get_keys()
            mint_keys = None
            for ks in keys_resp.get("keysets", []):
                if ks["id"] == keyset_id_active:
                    keys_data: str | dict[str, str] = ks.get("keys", {})
                    if isinstance(keys_data, dict) and keys_data:
                        mint_keys = keys_data
                        break

            if not mint_keys:
                raise WalletError("Could not find mint keys")

            # Convert to proofs
            new_proofs: list[ProofDict] = []
            for i, sig in enumerate(mint_resp["signatures"]):
                # Get the public key for this amount
                amount = sig["amount"]
                mint_pubkey = self._get_mint_pubkey_for_amount(mint_keys, amount)
                if not mint_pubkey:
                    raise WalletError(
                        f"Could not find mint public key for amount {amount}"
                    )

                # Unblind the signature
                C_ = PublicKey(bytes.fromhex(sig["C_"]))
                r = bytes.fromhex(blinding_factors[i])
                C = unblind_signature(C_, r, mint_pubkey)

                new_proofs.append(
                    ProofDict(
                        id=sig["id"],
                        amount=sig["amount"],
                        secret=secrets[i],
                        C=C.format(compressed=True).hex(),
                        mint=self.mint_urls[0],
                    )
                )

            # Publish token event
            token_event_id = await self.publish_token_event(new_proofs)

            # Publish spending history
            await self.publish_spending_history(
                direction="in",
                amount=mint_amount,
                created_token_ids=[token_event_id],
            )

        return dict(quote_status)  # type: ignore

    async def mint_async(
        self, amount: int, *, timeout: int = 300
    ) -> tuple[str, asyncio.Task[bool]]:
        """Create a Lightning invoice and return a task that completes when paid.

        This returns immediately with the invoice and a background task that
        polls for payment.

        Args:
            amount: Amount in the wallet's currency unit
            timeout: Maximum seconds to wait for payment (default: 5 minutes)

        Returns:
            Tuple of (lightning_invoice, payment_task)
            The payment_task returns True when paid, False on timeout

        Example:
            invoice, task = await wallet.mint_async(100)
            print(f"Pay: {invoice}")
            # Do other things...
            paid = await task  # Wait for payment
        """
        invoice, quote_id = await self.create_quote(amount)

        async def poll_payment() -> bool:
            start_time = time.time()
            poll_interval = 1.0

            while (time.time() - start_time) < timeout:
                quote_status = await self.check_quote_status(quote_id, amount)
                if quote_status.get("paid"):
                    return True

                await asyncio.sleep(poll_interval)
                poll_interval = min(poll_interval * 1.2, 5.0)

            return False

        # Create background task
        task = asyncio.create_task(poll_payment())
        return invoice, task

    # ─────────────────────────────── Send ─────────────────────────────────────

    async def melt(self, invoice: str) -> None:
        """Pay a Lightning invoice using proofs (melt)."""
        # Get current wallet state with proof validation
        state = await self.fetch_wallet_state(check_proofs=True)

        # Group proofs by mint
        proofs_by_mint: dict[str, list[ProofDict]] = {}
        for proof in state.proofs:
            mint_url = proof.get("mint") or (
                self.mint_urls[0] if self.mint_urls else None
            )
            if mint_url:
                if mint_url not in proofs_by_mint:
                    proofs_by_mint[mint_url] = []
                proofs_by_mint[mint_url].append(proof)

        # Try each mint to see which can handle the invoice
        melt_mint_url: str | None = None
        melt_quote = None

        for mint_url in proofs_by_mint.keys():
            try:
                mint = self._get_mint(mint_url)
                # Create melt quote
                quote = await mint.create_melt_quote(
                    unit=self.currency,
                    request=invoice,
                )
                melt_mint_url = mint_url
                melt_quote = quote
                break
            except Exception:
                # This mint can't handle the invoice, try next
                continue

        if not melt_mint_url or not melt_quote:
            raise WalletError("No mint can handle this invoice")

        mint = self._get_mint(melt_mint_url)
        quote_id = melt_quote["quote"]
        total_needed = melt_quote["amount"] + melt_quote["fee_reserve"]

        # Select proofs to spend from the mint that can handle the invoice
        mint_proofs_available = proofs_by_mint.get(melt_mint_url, [])
        selected_proofs: list[ProofDict] = []
        selected_amount = 0
        events_to_delete: set[str] = set()
        proof_to_event_id = state.proof_to_event_id or {}

        for proof in mint_proofs_available:
            if selected_amount >= total_needed:
                break
            selected_proofs.append(proof)
            selected_amount += proof["amount"]
            # Track which event this proof came from
            proof_id = f"{proof['secret']}:{proof['C']}"
            if proof_id in proof_to_event_id:
                events_to_delete.add(proof_to_event_id[proof_id])

        if selected_amount < total_needed:
            raise WalletError(
                f"Insufficient balance at mint {melt_mint_url}. Need {total_needed}, have {selected_amount}"
            )

        # Filter proofs to only those with valid keysets for this mint
        selected_proofs = await self._filter_proofs_by_keyset(
            mint,
            selected_proofs,
            total_needed,
            operation=f"melt {total_needed} at mint {melt_mint_url}",
        )
        # Recalculate selected amount after filtering
        selected_amount = sum(p["amount"] for p in selected_proofs)

        # Convert to mint proof format
        mint_proofs: list[Proof] = []
        for p in selected_proofs:
            mint_proofs.append(self._proofdict_to_mint_proof(p))

        # Calculate change
        change_amount = selected_amount - total_needed
        change_outputs: list[BlindedMessage] = []
        change_secrets: list[str] = []
        change_blinding_factors: list[str] = []

        if change_amount > 0:
            # Create blinded messages for change
            remaining = change_amount
            keyset_id = selected_proofs[0]["id"]

            # Use the mint's currently active keyset for outputs
            keys_resp_active = await mint.get_keys()
            keysets_active = keys_resp_active.get("keysets", [])
            keyset_id_active = keysets_active[0]["id"] if keysets_active else keyset_id

            for denom in [64, 32, 16, 8, 4, 2, 1]:
                while remaining >= denom:
                    secret, blinding_data, blinded_msg = self._create_blinded_message(
                        denom, keyset_id_active
                    )
                    change_outputs.append(blinded_msg)
                    change_secrets.append(secret)
                    change_blinding_factors.append(blinding_data.r)  # Extract r from BlindingData
                    remaining -= denom

        # Execute melt
        melt_resp = await mint.melt(
            quote=quote_id,
            inputs=mint_proofs,
            outputs=change_outputs if change_outputs else None,
        )

        # Get mint public key for unblinding change
        keys_resp = await mint.get_keys()
        mint_keys = None
        if change_outputs:
            for ks in keys_resp.get("keysets", []):
                if ks["id"] == keyset_id_active:
                    keys_data: str | dict[str, str] = ks.get("keys", {})
                    if isinstance(keys_data, dict) and keys_data:
                        mint_keys = keys_data
                        break

        # Delete old token events
        old_token_ids = list(events_to_delete)

        # Create new token event for change
        if melt_resp.get("change") and mint_keys:
            change_proofs: list[ProofDict] = []
            for i, sig in enumerate(melt_resp["change"]):
                # Get the public key for this amount
                amount = sig["amount"]
                mint_pubkey = self._get_mint_pubkey_for_amount(mint_keys, amount)
                if not mint_pubkey:
                    raise WalletError(
                        f"Could not find mint public key for amount {amount}"
                    )

                # Unblind the signature
                C_ = PublicKey(bytes.fromhex(sig["C_"]))
                r = bytes.fromhex(change_blinding_factors[i])
                C = unblind_signature(C_, r, mint_pubkey)

                change_proofs.append(
                    ProofDict(
                        id=sig["id"],
                        amount=sig["amount"],
                        secret=change_secrets[i],
                        C=C.format(compressed=True).hex(),
                        mint=melt_mint_url,
                    )
                )

            token_event_id = await self.publish_token_event(
                change_proofs,
                deleted_token_ids=old_token_ids,
            )
            created_ids = [token_event_id]
        else:
            created_ids = []

        # Publish spending history
        await self.publish_spending_history(
            direction="out",
            amount=melt_quote["amount"],
            created_token_ids=created_ids,
            destroyed_token_ids=old_token_ids,
        )

    async def send(self, amount: int) -> str:
        """Send Cashu tokens of *amount* and return the serialized token."""
        # Get current wallet state with proof validation
        state = await self.fetch_wallet_state(check_proofs=True)

        # Group proofs by mint
        proofs_by_mint: dict[str, list[ProofDict]] = {}
        for proof in state.proofs:
            mint_url = proof.get("mint") or (
                self.mint_urls[0] if self.mint_urls else None
            )
            if mint_url:
                if mint_url not in proofs_by_mint:
                    proofs_by_mint[mint_url] = []
                proofs_by_mint[mint_url].append(proof)

        # Select proofs to send, preferring a single mint if possible
        selected_proofs: list[ProofDict] = []
        selected_amount = 0
        selected_mint_url: str | None = None

        # First try to select from a single mint
        for mint_url, mint_proofs in proofs_by_mint.items():
            mint_total = sum(p["amount"] for p in mint_proofs)
            if mint_total >= amount:
                # Can satisfy amount from this mint alone
                for proof in mint_proofs:
                    if selected_amount < amount:
                        selected_proofs.append(proof)
                        selected_amount += proof["amount"]
                    if selected_amount >= amount:
                        selected_mint_url = mint_url
                        break
                if selected_mint_url:
                    break

        # If we couldn't satisfy from a single mint, we need to fail
        # (multi-mint sends would require creating multiple tokens)
        if not selected_mint_url:
            raise WalletError(
                f"Cannot send {amount} from a single mint. Multi-mint sends not yet supported."
            )

        # Track which events contain selected proofs
        events_to_delete: set[str] = set()
        proof_to_event_id = state.proof_to_event_id or {}
        remaining_proofs: list[ProofDict] = []

        for proof in state.proofs:
            proof_id = f"{proof['secret']}:{proof['C']}"
            if proof in selected_proofs:
                if proof_id in proof_to_event_id:
                    events_to_delete.add(proof_to_event_id[proof_id])
            else:
                remaining_proofs.append(proof)

        if selected_amount < amount:
            raise WalletError(
                f"Insufficient balance. Need {amount}, have {state.balance}"
            )

        # Get the mint client for the selected mint
        mint = self._get_mint(selected_mint_url)

        # If we selected too much, need to split
        if selected_amount > amount:
            # Filter proofs to only those with valid keysets for this mint
            selected_proofs = await self._filter_proofs_by_keyset(
                mint,
                selected_proofs,
                amount,
                operation=f"send {amount} from mint {selected_mint_url}",
            )
            # Recalculate selected amount after filtering
            selected_amount = sum(p["amount"] for p in selected_proofs)

            # Convert to mint proofs
            mint_proofs_for_swap: list[Proof] = []
            for p in selected_proofs:
                mint_proofs_for_swap.append(self._proofdict_to_mint_proof(p))

            # Create outputs for exact amount and change
            outputs: list[BlindedMessage] = []
            all_secrets: list[str] = []
            all_blinding_factors: list[str] = []
            keyset_id = selected_proofs[0]["id"]

            # Use the mint's currently active keyset for outputs
            keys_resp_active = await mint.get_keys()
            keysets_active = keys_resp_active.get("keysets", [])
            keyset_id_active = keysets_active[0]["id"] if keysets_active else keyset_id

            # Outputs for sending
            send_outputs: list[BlindedMessage] = []
            send_secrets: list[str] = []
            remaining = amount
            for denom in [64, 32, 16, 8, 4, 2, 1]:
                while remaining >= denom:
                    secret, blinding_data, blinded_msg = self._create_blinded_message(
                        denom, keyset_id_active
                    )
                    outputs.append(blinded_msg)
                    send_outputs.append(blinded_msg)
                    all_secrets.append(secret)
                    send_secrets.append(secret)
                    all_blinding_factors.append(blinding_data.r)  # Extract r from BlindingData
                    remaining -= denom

            # Outputs for change
            change_amount = selected_amount - amount
            remaining = change_amount
            for denom in [64, 32, 16, 8, 4, 2, 1]:
                while remaining >= denom:
                    secret, blinding_data, blinded_msg = self._create_blinded_message(
                        denom, keyset_id_active
                    )
                    outputs.append(blinded_msg)
                    all_secrets.append(secret)
                    all_blinding_factors.append(blinding_data.r)  # Extract r from BlindingData
                    remaining -= denom

            # Swap for exact denominations
            swap_resp = await mint.swap(inputs=mint_proofs_for_swap, outputs=outputs)

            # Get mint public key for unblinding
            keys_resp = await mint.get_keys()
            mint_keys = None
            for ks in keys_resp.get("keysets", []):
                if ks["id"] == keyset_id_active:
                    keys_data: str | dict[str, str] = ks.get("keys", {})
                    if isinstance(keys_data, dict) and keys_data:
                        mint_keys = keys_data
                        break

            if not mint_keys:
                raise WalletError("Could not find mint keys")

            # Separate send and change proofs
            send_proofs: list[ProofDict] = []
            change_proofs: list[ProofDict] = []

            for i, sig in enumerate(swap_resp["signatures"]):
                # Get the public key for this amount
                amount_val = sig["amount"]
                mint_pubkey = self._get_mint_pubkey_for_amount(mint_keys, amount_val)
                if not mint_pubkey:
                    raise WalletError(
                        f"Could not find mint public key for amount {amount_val}"
                    )

                # Unblind the signature
                C_ = PublicKey(bytes.fromhex(sig["C_"]))
                r = bytes.fromhex(all_blinding_factors[i])
                C = unblind_signature(C_, r, mint_pubkey)

                proof = ProofDict(
                    id=sig["id"],
                    amount=sig["amount"],
                    secret=all_secrets[i],
                    C=C.format(compressed=True).hex(),
                    mint=selected_mint_url,
                )

                if i < len(send_outputs):
                    send_proofs.append(proof)
                else:
                    change_proofs.append(proof)

            # Update remaining proofs with change proofs
            remaining_proofs.extend(change_proofs)
            selected_proofs = send_proofs

        # Create Cashu token
        token = self._serialize_proofs_for_token(selected_proofs, selected_mint_url)

        # Delete old token events and create new one for remaining
        deleted_event_ids = list(events_to_delete)

        if remaining_proofs:
            # Group remaining proofs by mint for publishing
            remaining_by_mint: dict[str, list[ProofDict]] = {}
            for proof in remaining_proofs:
                mint_url = proof.get("mint") or selected_mint_url
                if mint_url not in remaining_by_mint:
                    remaining_by_mint[mint_url] = []
                remaining_by_mint[mint_url].append(proof)

            # Publish token events for each mint
            created_ids: list[str] = []
            for mint_url, mint_proofs in remaining_by_mint.items():
                # Need to update publish_token_event to accept mint_url parameter
                token_event_id = await self.publish_token_event(
                    mint_proofs,
                    deleted_token_ids=deleted_event_ids if not created_ids else None,
                )
                created_ids.append(token_event_id)
        else:
            # Still need to delete old events even if no remaining proofs
            for event_id in deleted_event_ids:
                await self.delete_token_event(event_id)
            created_ids = []

        # Publish spending history
        await self.publish_spending_history(
            direction="out",
            amount=amount,
            created_token_ids=created_ids,
            destroyed_token_ids=deleted_event_ids,
        )

        return token

    async def send_to_lnurl(
        self,
        lnurl: str,
        amount: int,
        *,
        fee_estimate: float = 0.01,
        max_fee: int | None = None,
    ) -> int:
        """Send funds to an LNURL address.

        Args:
            lnurl: LNURL string (can be lightning:, user@host, bech32, or direct URL)
            amount: Amount to send in the wallet's currency unit
            fee_estimate: Fee estimate as a percentage (default: 1%)
            max_fee: Maximum fee in the wallet's currency unit (optional)

        Returns:
            Amount actually paid in the wallet's currency unit

        Raises:
            WalletError: If amount is outside LNURL limits or insufficient balance
            LNURLError: If LNURL operations fail

        Example:
            # Send 1000 sats to a Lightning Address
            paid = await wallet.send_to_lnurl("user@getalby.com", 1000)
            print(f"Paid {paid} sats")
        """
        from .lnurl import get_lnurl_data, get_lnurl_invoice

        # Get LNURL data
        lnurl_data = await get_lnurl_data(lnurl)

        # Convert amounts based on currency
        if self.currency == "sat":
            amount_msat = amount * 1000
            min_sendable_sat = lnurl_data["min_sendable"] // 1000
            max_sendable_sat = lnurl_data["max_sendable"] // 1000
            unit_str = "sat"
        elif self.currency == "msat":
            amount_msat = amount
            min_sendable_sat = lnurl_data["min_sendable"]
            max_sendable_sat = lnurl_data["max_sendable"]
            unit_str = "msat"
        else:
            raise WalletError(f"Currency {self.currency} not supported for LNURL")

        # Check amount limits
        if not (
            lnurl_data["min_sendable"] <= amount_msat <= lnurl_data["max_sendable"]
        ):
            raise WalletError(
                f"Amount {amount} {unit_str} is outside LNURL limits "
                f"({min_sendable_sat} - {max_sendable_sat} {unit_str})"
            )

        # Calculate amount to request (subtract estimated fees)
        estimated_fee = int(amount * fee_estimate)
        if max_fee is not None:
            estimated_fee = min(estimated_fee, max_fee)
        estimated_fee = max(estimated_fee, 1)  # Minimum 1 unit fee

        amount_to_request = amount_msat - (
            estimated_fee * (1000 if self.currency == "sat" else 1)
        )

        # Get Lightning invoice
        bolt11_invoice, invoice_data = await get_lnurl_invoice(
            lnurl_data["callback_url"], amount_to_request
        )

        # Pay the invoice using melt
        await self.melt(bolt11_invoice)

        # Return the actual amount paid (from the invoice)
        # The melt operation handles the exact amount from the invoice
        return amount - estimated_fee

    async def roll_over_proofs(
        self,
        *,
        spent_proofs: list[ProofDict],
        unspent_proofs: list[ProofDict],
        deleted_event_ids: list[str],
    ) -> str:
        """Roll over unspent proofs after a partial spend and return new token id."""
        # Delete old token events
        for event_id in deleted_event_ids:
            await self.delete_token_event(event_id)

        # Create new token event with unspent proofs
        return await self.publish_token_event(
            unspent_proofs,
            deleted_token_ids=deleted_event_ids,
        )

    # ─────────────────────────────── Cleanup ──────────────────────────────────

    async def aclose(self) -> None:
        """Close underlying HTTP clients."""
        await self.mint_client.aclose()

        # Close relay connections
        for relay in self.relay_instances:
            await relay.disconnect()

        # Close mint clients
        for mint in self.mints.values():
            await mint.aclose()

    # ───────────────────────── Async context manager ──────────────────────────

    async def __aenter__(self) -> "Wallet":
        """Enter async context and auto-initialize wallet."""
        try:
            # Try to fetch existing wallet state with proof validation
            await self.fetch_wallet_state(check_proofs=True)
        except Exception:
            # If no wallet exists or fetch fails, create a new wallet event
            try:
                await self.create_wallet_event()
            except Exception:
                # If we can't create a wallet event, that's okay -
                # user might just want to do offline operations
                pass
        return self

    async def __aexit__(self, exc_type, exc, tb) -> None:  # noqa: D401  (simple return)
        await self.aclose()

    # ───────────────────────── Factory Methods ────────────────────────────────

    @classmethod
    async def create(
        cls,
        nsec: str,
        *,
        mint_urls: list[str] | None = None,
        currency: CurrencyUnit = "sat",
        wallet_privkey: str | None = None,
        relays: list[str] | None = None,
        auto_init: bool = True,
    ) -> "Wallet":
        """Create and optionally initialize a wallet with network operations.

        Args:
            nsec: Nostr private key
            mint_urls: Cashu mint URLs
            currency: Currency unit
            wallet_privkey: Private key for P2PK operations
            relays: Nostr relay URLs
            auto_init: If True, create wallet event and fetch state

        Returns:
            Initialized wallet instance
        """
        wallet = cls(
            nsec=nsec,
            mint_urls=mint_urls,
            currency=currency,
            wallet_privkey=wallet_privkey,
            relays=relays,
        )

        if auto_init:
            try:
                # Try to fetch existing state first with proof validation
                await wallet.fetch_wallet_state(check_proofs=True)
            except Exception:
                # If no wallet exists, create one
                await wallet.create_wallet_event()

        return wallet

    def _proofdict_to_mint_proof(self, proof_dict: ProofDict) -> Proof:
        """Convert ProofDict (with base64 secret) to Proof (with hex secret) for mint.

        NIP-60 stores secrets as base64, but Cashu protocol expects hex.
        """
        # Decode base64 secret to get raw bytes
        try:
            secret_bytes = base64.b64decode(proof_dict["secret"])
            secret_hex = secret_bytes.hex()
        except Exception:
            # Fallback: assume it's already hex (backwards compatibility)
            secret_hex = proof_dict["secret"]

        return Proof(
            id=proof_dict["id"],
            amount=proof_dict["amount"],
            secret=secret_hex,  # Mint expects hex
            C=proof_dict["C"],
        )

    async def _filter_proofs_by_keyset(
        self,
        mint: Mint,
        proofs: list[ProofDict],
        required_amount: int,
        *,
        operation: str = "spend",
    ) -> list[ProofDict]:
        """Filter proofs to only those with valid keysets for the given mint.

        Args:
            mint: The mint instance to validate against
            proofs: List of proofs to filter
            required_amount: Minimum amount needed after filtering
            operation: Description of the operation for error messages

        Returns:
            Filtered list of proofs with valid keysets

        Raises:
            WalletError: If not enough valid proofs to meet required_amount
        """
        # Get valid keysets for this mint
        try:
            keysets_resp = await mint.get_keysets()
            valid_keyset_ids = {ks["id"] for ks in keysets_resp.get("keysets", [])}
        except Exception:
            # If we can't get keysets, return all proofs and let mint validate
            return proofs

        # Filter proofs to only those with valid keysets
        valid_proofs = [p for p in proofs if p["id"] in valid_keyset_ids]
        invalid_proofs = [p for p in proofs if p["id"] not in valid_keyset_ids]

        if invalid_proofs:
            # Some proofs have unknown keysets
            invalid_amount = sum(p["amount"] for p in invalid_proofs)
            valid_amount = sum(p["amount"] for p in valid_proofs)

            if valid_amount < required_amount:
                # Can't satisfy amount with valid proofs alone
                raise WalletError(
                    f"Cannot {operation} {required_amount}. "
                    f"Found {invalid_amount} in proofs with unknown keysets "
                    f"(possibly from other mints). Valid balance: {valid_amount}"
                )

        return valid_proofs


class TempWallet(Wallet):
    """Temporary wallet that generates a new random private key without storing it.

    This wallet creates a new random Nostr private key on initialization and
    operates entirely in memory. The private key is not stored or persisted
    anywhere, making it suitable for ephemeral operations.
    """

    def __init__(
        self,
        *,
        mint_urls: list[str] | None = None,
        currency: CurrencyUnit = "sat",
        wallet_privkey: str | None = None,
        relays: list[str] | None = None,
    ) -> None:
        """Initialize temporary wallet with a new random private key.

        Args:
            mint_urls: Cashu mint URLs (defaults to minibits mint)
            currency: Currency unit (sat, msat, or usd)
            wallet_privkey: Private key for P2PK operations (generated if not provided)
            relays: Nostr relay URLs to use
        """
        # Generate a new random private key
        temp_privkey = PrivateKey()
        temp_nsec = self._encode_nsec(temp_privkey)

        # Initialize parent with generated nsec
        super().__init__(
            nsec=temp_nsec,
            mint_urls=mint_urls,
            currency=currency,
            wallet_privkey=wallet_privkey,
            relays=relays,
        )

    def _encode_nsec(self, privkey: PrivateKey) -> str:
        """Encode private key as nsec (bech32) format.

        Args:
            privkey: The private key to encode

        Returns:
            nsec-encoded private key string
        """
        # Try to use bech32 encoding if available
        if bech32_decode is not None and convertbits is not None:
            from bech32 import bech32_encode  # type: ignore

            # Convert private key bytes to 5-bit groups for bech32
            key_bytes = privkey.secret
            converted = convertbits(key_bytes, 8, 5, pad=True)
            if converted is not None:
                encoded = bech32_encode("nsec", converted)
                if encoded:
                    return encoded

        # Fallback to hex encoding with nsec prefix
        return f"nsec_{privkey.to_hex()}"

    @classmethod
    async def create(  # type: ignore[override]
        cls,
        *,
        mint_urls: list[str] | None = None,
        currency: CurrencyUnit = "sat",
        wallet_privkey: str | None = None,
        relays: list[str] | None = None,
        auto_init: bool = True,
    ) -> "TempWallet":
        """Create and optionally initialize a temporary wallet.

        Args:
            mint_urls: Cashu mint URLs
            currency: Currency unit
            wallet_privkey: Private key for P2PK operations
            relays: Nostr relay URLs
            auto_init: If True, create wallet event and fetch state

        Returns:
            Initialized temporary wallet instance
        """
        wallet = cls(
            mint_urls=mint_urls,
            currency=currency,
            wallet_privkey=wallet_privkey,
            relays=relays,
        )

        if auto_init:
            try:
                # Try to fetch existing state first with proof validation
                await wallet.fetch_wallet_state(check_proofs=True)
            except Exception:
                # If no wallet exists, create one
                await wallet.create_wallet_event()

        return wallet


async def redeem_to_lnurl(token: str, lnurl: str) -> int:
    """Redeem a token to an LNURL address and return the amount redeemed."""
    async with TempWallet() as wallet:
        amount, _ = await wallet.redeem(token)
        await wallet.send_to_lnurl(lnurl, amount)
        return amount<|MERGE_RESOLUTION|>--- conflicted
+++ resolved
@@ -13,11 +13,7 @@
 import httpx
 from coincurve import PrivateKey, PublicKey
 
-<<<<<<< HEAD
-from .mint import Mint, ProofComplete as Proof, BlindedMessage
-=======
-from .mint import Mint, Proof, BlindedMessage, CurrencyUnit
->>>>>>> 0a1a22c6
+from .mint import Mint, ProofComplete as Proof, BlindedMessage, CurrencyUnit
 from .relay import NostrRelay, NostrEvent, RelayError
 from .crypto import (
     blind_message,
